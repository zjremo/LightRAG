from __future__ import annotations

import traceback
import asyncio
import configparser
import os
import warnings
from dataclasses import asdict, dataclass, field
from datetime import datetime, timezone
from functools import partial
from typing import (
    Any,
    AsyncIterator,
    Callable,
    Iterator,
    cast,
    final,
    Literal,
    Optional,
    List,
    Dict,
)
from lightrag.constants import (
    DEFAULT_MAX_TOKEN_SUMMARY,
    DEFAULT_FORCE_LLM_SUMMARY_ON_MERGE,
)
from lightrag.utils import get_env_value

from lightrag.kg import (
    STORAGES,
    verify_storage_implementation,
)

from lightrag.kg.shared_storage import (
    get_namespace_data,
    get_pipeline_status_lock,
)

from .base import (
    BaseGraphStorage,
    BaseKVStorage,
    BaseVectorStorage,
    DocProcessingStatus,
    DocStatus,
    DocStatusStorage,
    QueryParam,
    StorageNameSpace,
    StoragesStatus,
)
from .namespace import NameSpace, make_namespace
from .operate import (
    chunking_by_token_size,
    extract_entities,
    merge_nodes_and_edges,
    kg_query,
    naive_query,
    query_with_keywords,
)
from .prompt import GRAPH_FIELD_SEP
from .utils import (
    Tokenizer,
    TiktokenTokenizer,
    EmbeddingFunc,
    always_get_an_event_loop,
    compute_mdhash_id,
    convert_response_to_json,
    lazy_external_import,
    priority_limit_async_func_call,
    get_content_summary,
    clean_text,
    check_storage_env_vars,
    logger,
)
from .types import KnowledgeGraph
from dotenv import load_dotenv

# use the .env that is inside the current folder
# allows to use different .env file for each lightrag instance
# the OS environment variables take precedence over the .env file
load_dotenv(dotenv_path=".env", override=False)

# TODO: TO REMOVE @Yannick
config = configparser.ConfigParser()
config.read("config.ini", "utf-8")


@final
@dataclass
class LightRAG:
    """LightRAG: Simple and Fast Retrieval-Augmented Generation."""

    # Directory
    # ---

    working_dir: str = field(
        default=f"./lightrag_cache_{datetime.now().strftime('%Y-%m-%d-%H:%M:%S')}"
    )
    """Directory where cache and temporary files are stored."""

    # Storage
    # ---

    kv_storage: str = field(default="JsonKVStorage")
    """Storage backend for key-value data."""

    vector_storage: str = field(default="NanoVectorDBStorage")
    """Storage backend for vector embeddings."""

    graph_storage: str = field(default="NetworkXStorage")
    """Storage backend for knowledge graphs."""

    doc_status_storage: str = field(default="JsonDocStatusStorage")
    """Storage type for tracking document processing statuses."""

    # Logging (Deprecated, use setup_logger in utils.py instead)
    # ---
    log_level: int | None = field(default=None)
    log_file_path: str | None = field(default=None)

    # Entity extraction
    # ---

    entity_extract_max_gleaning: int = field(default=1)
    """Maximum number of entity extraction attempts for ambiguous content."""

    summary_to_max_tokens: int = field(
        default=get_env_value("MAX_TOKEN_SUMMARY", DEFAULT_MAX_TOKEN_SUMMARY, int)
    )

    force_llm_summary_on_merge: int = field(
        default=get_env_value(
            "FORCE_LLM_SUMMARY_ON_MERGE", DEFAULT_FORCE_LLM_SUMMARY_ON_MERGE, int
        )
    )

    # Text chunking
    # ---

    chunk_token_size: int = field(default=int(os.getenv("CHUNK_SIZE", 1200)))
    """Maximum number of tokens per text chunk when splitting documents."""

    chunk_overlap_token_size: int = field(
        default=int(os.getenv("CHUNK_OVERLAP_SIZE", 100))
    )
    """Number of overlapping tokens between consecutive text chunks to preserve context."""

    tokenizer: Optional[Tokenizer] = field(default=None)
    """
    A function that returns a Tokenizer instance.
    If None, and a `tiktoken_model_name` is provided, a TiktokenTokenizer will be created.
    If both are None, the default TiktokenTokenizer is used.
    """

    tiktoken_model_name: str = field(default="gpt-4o-mini")
    """Model name used for tokenization when chunking text with tiktoken. Defaults to `gpt-4o-mini`."""

    chunking_func: Callable[
        [
            Tokenizer,
            str,
            Optional[str],
            bool,
            int,
            int,
        ],
        List[Dict[str, Any]],
    ] = field(default_factory=lambda: chunking_by_token_size)
    """
    Custom chunking function for splitting text into chunks before processing.

    The function should take the following parameters:

        - `tokenizer`: A Tokenizer instance to use for tokenization.
        - `content`: The text to be split into chunks.
        - `split_by_character`: The character to split the text on. If None, the text is split into chunks of `chunk_token_size` tokens.
        - `split_by_character_only`: If True, the text is split only on the specified character.
        - `chunk_token_size`: The maximum number of tokens per chunk.
        - `chunk_overlap_token_size`: The number of overlapping tokens between consecutive chunks.

    The function should return a list of dictionaries, where each dictionary contains the following keys:
        - `tokens`: The number of tokens in the chunk.
        - `content`: The text content of the chunk.

    Defaults to `chunking_by_token_size` if not specified.
    """

    # Embedding
    # ---

    embedding_func: EmbeddingFunc | None = field(default=None)
    """Function for computing text embeddings. Must be set before use."""

    embedding_batch_num: int = field(default=int(os.getenv("EMBEDDING_BATCH_NUM", 32)))
    """Batch size for embedding computations."""

    embedding_func_max_async: int = field(
        default=int(os.getenv("EMBEDDING_FUNC_MAX_ASYNC", 16))
    )
    """Maximum number of concurrent embedding function calls."""

    embedding_cache_config: dict[str, Any] = field(
        default_factory=lambda: {
            "enabled": False,
            "similarity_threshold": 0.95,
            "use_llm_check": False,
        }
    )
    """Configuration for embedding cache.
    - enabled: If True, enables caching to avoid redundant computations.
    - similarity_threshold: Minimum similarity score to use cached embeddings.
    - use_llm_check: If True, validates cached embeddings using an LLM.
    """

    # LLM Configuration
    # ---

    llm_model_func: Callable[..., object] | None = field(default=None)
    """Function for interacting with the large language model (LLM). Must be set before use."""

    llm_model_name: str = field(default="gpt-4o-mini")
    """Name of the LLM model used for generating responses."""

    llm_model_max_token_size: int = field(default=int(os.getenv("MAX_TOKENS", 32768)))
    """Maximum number of tokens allowed per LLM response."""

    llm_model_max_async: int = field(default=int(os.getenv("MAX_ASYNC", 4)))
    """Maximum number of concurrent LLM calls."""

    llm_model_kwargs: dict[str, Any] = field(default_factory=dict)
    """Additional keyword arguments passed to the LLM model function."""

    # Storage
    # ---

    vector_db_storage_cls_kwargs: dict[str, Any] = field(default_factory=dict)
    """Additional parameters for vector database storage."""

    # TODO：deprecated, remove in the future, use WORKSPACE instead
    namespace_prefix: str = field(default="")
    """Prefix for namespacing stored data across different environments."""

    enable_llm_cache: bool = field(default=True)
    """Enables caching for LLM responses to avoid redundant computations."""

    enable_llm_cache_for_entity_extract: bool = field(default=True)
    """If True, enables caching for entity extraction steps to reduce LLM costs."""

    # Extensions
    # ---

    max_parallel_insert: int = field(default=int(os.getenv("MAX_PARALLEL_INSERT", 2)))
    """Maximum number of parallel insert operations."""

    addon_params: dict[str, Any] = field(
        default_factory=lambda: {
            "language": get_env_value("SUMMARY_LANGUAGE", "English", str)
        }
    )

    # Storages Management
    # ---

    auto_manage_storages_states: bool = field(default=True)
    """If True, lightrag will automatically calls initialize_storages and finalize_storages at the appropriate times."""

    # Storages Management
    # ---

    convert_response_to_json_func: Callable[[str], dict[str, Any]] = field(
        default_factory=lambda: convert_response_to_json
    )
    """
    Custom function for converting LLM responses to JSON format.

    The default function is :func:`.utils.convert_response_to_json`.
    """

    cosine_better_than_threshold: float = field(
        default=float(os.getenv("COSINE_THRESHOLD", 0.2))
    )

    _storages_status: StoragesStatus = field(default=StoragesStatus.NOT_CREATED)

    def __post_init__(self):
        from lightrag.kg.shared_storage import (
            initialize_share_data,
        )

        # Handle deprecated parameters
        if self.log_level is not None:
            warnings.warn(
                "WARNING: log_level parameter is deprecated, use setup_logger in utils.py instead",
                UserWarning,
                stacklevel=2,
            )
        if self.log_file_path is not None:
            warnings.warn(
                "WARNING: log_file_path parameter is deprecated, use setup_logger in utils.py instead",
                UserWarning,
                stacklevel=2,
            )

        # Remove these attributes to prevent their use
        if hasattr(self, "log_level"):
            delattr(self, "log_level")
        if hasattr(self, "log_file_path"):
            delattr(self, "log_file_path")

        initialize_share_data()

        if not os.path.exists(self.working_dir):
            logger.info(f"Creating working directory {self.working_dir}")
            os.makedirs(self.working_dir)

        # Verify storage implementation compatibility and environment variables
        storage_configs = [
            ("KV_STORAGE", self.kv_storage),
            ("VECTOR_STORAGE", self.vector_storage),
            ("GRAPH_STORAGE", self.graph_storage),
            ("DOC_STATUS_STORAGE", self.doc_status_storage),
        ]

        for storage_type, storage_name in storage_configs:
            # Verify storage implementation compatibility
            verify_storage_implementation(storage_type, storage_name)
            # Check environment variables
            check_storage_env_vars(storage_name)

        # Ensure vector_db_storage_cls_kwargs has required fields
        self.vector_db_storage_cls_kwargs = {
            "cosine_better_than_threshold": self.cosine_better_than_threshold,
            **self.vector_db_storage_cls_kwargs,
        }

        # Init Tokenizer
        # Post-initialization hook to handle backward compatabile tokenizer initialization based on provided parameters
        if self.tokenizer is None:
            if self.tiktoken_model_name:
                self.tokenizer = TiktokenTokenizer(self.tiktoken_model_name)
            else:
                self.tokenizer = TiktokenTokenizer()

        # Fix global_config now
        global_config = asdict(self)
        _print_config = ",\n  ".join([f"{k} = {v}" for k, v in global_config.items()])
        logger.debug(f"LightRAG init with param:\n  {_print_config}\n")

        # Init Embedding
        self.embedding_func = priority_limit_async_func_call(
            self.embedding_func_max_async
        )(self.embedding_func)

        # Initialize all storages
        self.key_string_value_json_storage_cls: type[BaseKVStorage] = (
            self._get_storage_class(self.kv_storage)
        )  # type: ignore
        self.vector_db_storage_cls: type[BaseVectorStorage] = self._get_storage_class(
            self.vector_storage
        )  # type: ignore
        self.graph_storage_cls: type[BaseGraphStorage] = self._get_storage_class(
            self.graph_storage
        )  # type: ignore
        self.key_string_value_json_storage_cls = partial(  # type: ignore
            self.key_string_value_json_storage_cls, global_config=global_config
        )
        self.vector_db_storage_cls = partial(  # type: ignore
            self.vector_db_storage_cls, global_config=global_config
        )
        self.graph_storage_cls = partial(  # type: ignore
            self.graph_storage_cls, global_config=global_config
        )

        # Initialize document status storage
        self.doc_status_storage_cls = self._get_storage_class(self.doc_status_storage)

        self.llm_response_cache: BaseKVStorage = self.key_string_value_json_storage_cls(  # type: ignore
            namespace=make_namespace(
                self.namespace_prefix, NameSpace.KV_STORE_LLM_RESPONSE_CACHE
            ),
            global_config=asdict(
                self
            ),  # Add global_config to ensure cache works properly
            embedding_func=self.embedding_func,
        )

        self.full_docs: BaseKVStorage = self.key_string_value_json_storage_cls(  # type: ignore
            namespace=make_namespace(
                self.namespace_prefix, NameSpace.KV_STORE_FULL_DOCS
            ),
            embedding_func=self.embedding_func,
        )

        # TODO: deprecating, text_chunks is redundant with chunks_vdb
        self.text_chunks: BaseKVStorage = self.key_string_value_json_storage_cls(  # type: ignore
            namespace=make_namespace(
                self.namespace_prefix, NameSpace.KV_STORE_TEXT_CHUNKS
            ),
            embedding_func=self.embedding_func,
        )
        self.chunk_entity_relation_graph: BaseGraphStorage = self.graph_storage_cls(  # type: ignore
            namespace=make_namespace(
                self.namespace_prefix, NameSpace.GRAPH_STORE_CHUNK_ENTITY_RELATION
            ),
            embedding_func=self.embedding_func,
        )

        self.entities_vdb: BaseVectorStorage = self.vector_db_storage_cls(  # type: ignore
            namespace=make_namespace(
                self.namespace_prefix, NameSpace.VECTOR_STORE_ENTITIES
            ),
            embedding_func=self.embedding_func,
            meta_fields={"entity_name", "source_id", "content", "file_path"},
        )
        self.relationships_vdb: BaseVectorStorage = self.vector_db_storage_cls(  # type: ignore
            namespace=make_namespace(
                self.namespace_prefix, NameSpace.VECTOR_STORE_RELATIONSHIPS
            ),
            embedding_func=self.embedding_func,
            meta_fields={"src_id", "tgt_id", "source_id", "content", "file_path"},
        )
        self.chunks_vdb: BaseVectorStorage = self.vector_db_storage_cls(  # type: ignore
            namespace=make_namespace(
                self.namespace_prefix, NameSpace.VECTOR_STORE_CHUNKS
            ),
            embedding_func=self.embedding_func,
            meta_fields={"full_doc_id", "content", "file_path"},
        )

        # Initialize document status storage
        self.doc_status: DocStatusStorage = self.doc_status_storage_cls(
            namespace=make_namespace(self.namespace_prefix, NameSpace.DOC_STATUS),
            global_config=global_config,
            embedding_func=None,
        )

        # Directly use llm_response_cache, don't create a new object
        hashing_kv = self.llm_response_cache

        self.llm_model_func = priority_limit_async_func_call(self.llm_model_max_async)(
            partial(
                self.llm_model_func,  # type: ignore
                hashing_kv=hashing_kv,
                **self.llm_model_kwargs,
            )
        )

        self._storages_status = StoragesStatus.CREATED

        if self.auto_manage_storages_states:
            self._run_async_safely(self.initialize_storages, "Storage Initialization")

    def __del__(self):
        if self.auto_manage_storages_states:
            self._run_async_safely(self.finalize_storages, "Storage Finalization")

    def _run_async_safely(self, async_func, action_name=""):
        """Safely execute an async function, avoiding event loop conflicts."""
        try:
            loop = always_get_an_event_loop()
            if loop.is_running():
                task = loop.create_task(async_func())
                task.add_done_callback(
                    lambda t: logger.info(f"{action_name} completed!")
                )
            else:
                loop.run_until_complete(async_func())
        except RuntimeError:
            logger.warning(
                f"No running event loop, creating a new loop for {action_name}."
            )
            loop = asyncio.new_event_loop()
            loop.run_until_complete(async_func())
            loop.close()

    async def initialize_storages(self):
        """Asynchronously initialize the storages"""
        if self._storages_status == StoragesStatus.CREATED:
            tasks = []

            for storage in (
                self.full_docs,
                self.text_chunks,
                self.entities_vdb,
                self.relationships_vdb,
                self.chunks_vdb,
                self.chunk_entity_relation_graph,
                self.llm_response_cache,
                self.doc_status,
            ):
                if storage:
                    tasks.append(storage.initialize())

            await asyncio.gather(*tasks)

            self._storages_status = StoragesStatus.INITIALIZED
            logger.debug("Initialized Storages")

    async def finalize_storages(self):
        """Asynchronously finalize the storages"""
        if self._storages_status == StoragesStatus.INITIALIZED:
            tasks = []

            for storage in (
                self.full_docs,
                self.text_chunks,
                self.entities_vdb,
                self.relationships_vdb,
                self.chunks_vdb,
                self.chunk_entity_relation_graph,
                self.llm_response_cache,
                self.doc_status,
            ):
                if storage:
                    tasks.append(storage.finalize())

            await asyncio.gather(*tasks)

            self._storages_status = StoragesStatus.FINALIZED
            logger.debug("Finalized Storages")

    async def get_graph_labels(self):
        text = await self.chunk_entity_relation_graph.get_all_labels()
        return text

    async def get_knowledge_graph(
        self,
        node_label: str,
        max_depth: int = 3,
        max_nodes: int = 1000,
    ) -> KnowledgeGraph:
        """Get knowledge graph for a given label

        Args:
            node_label (str): Label to get knowledge graph for
            max_depth (int): Maximum depth of graph
            max_nodes (int, optional): Maximum number of nodes to return. Defaults to 1000.

        Returns:
            KnowledgeGraph: Knowledge graph containing nodes and edges
        """

        return await self.chunk_entity_relation_graph.get_knowledge_graph(
            node_label, max_depth, max_nodes
        )

    def _get_storage_class(self, storage_name: str) -> Callable[..., Any]:
        import_path = STORAGES[storage_name]
        storage_class = lazy_external_import(import_path, storage_name)
        return storage_class

    def insert(
        self,
        input: str | list[str],
        split_by_character: str | None = None,
        split_by_character_only: bool = False,
        ids: str | list[str] | None = None,
        file_paths: str | list[str] | None = None,
    ) -> None:
        """Sync Insert documents with checkpoint support

        Args:
            input: Single document string or list of document strings
            split_by_character: if split_by_character is not None, split the string by character, if chunk longer than
            chunk_token_size, it will be split again by token size.
            split_by_character_only: if split_by_character_only is True, split the string by character only, when
            split_by_character is None, this parameter is ignored.
            ids: single string of the document ID or list of unique document IDs, if not provided, MD5 hash IDs will be generated
            file_paths: single string of the file path or list of file paths, used for citation
        """
        loop = always_get_an_event_loop()
        loop.run_until_complete(
            self.ainsert(
                input, split_by_character, split_by_character_only, ids, file_paths
            )
        )

    async def ainsert(
        self,
        input: str | list[str],
        split_by_character: str | None = None,
        split_by_character_only: bool = False,
        ids: str | list[str] | None = None,
        file_paths: str | list[str] | None = None,
    ) -> None:
        """Async Insert documents with checkpoint support

        Args:
            input: Single document string or list of document strings
            split_by_character: if split_by_character is not None, split the string by character, if chunk longer than
            chunk_token_size, it will be split again by token size.
            split_by_character_only: if split_by_character_only is True, split the string by character only, when
            split_by_character is None, this parameter is ignored.
            ids: list of unique document IDs, if not provided, MD5 hash IDs will be generated
            file_paths: list of file paths corresponding to each document, used for citation
        """
        await self.apipeline_enqueue_documents(input, ids, file_paths)
        await self.apipeline_process_enqueue_documents(
            split_by_character, split_by_character_only
        )

    # TODO: deprecated, use insert instead
    def insert_custom_chunks(
        self,
        full_text: str,
        text_chunks: list[str],
        doc_id: str | list[str] | None = None,
    ) -> None:
        loop = always_get_an_event_loop()
        loop.run_until_complete(
            self.ainsert_custom_chunks(full_text, text_chunks, doc_id)
        )

    # TODO: deprecated, use ainsert instead
    async def ainsert_custom_chunks(
        self, full_text: str, text_chunks: list[str], doc_id: str | None = None
    ) -> None:
        update_storage = False
        try:
            # Clean input texts
            full_text = clean_text(full_text)
            text_chunks = [clean_text(chunk) for chunk in text_chunks]
            file_path = ""

            # Process cleaned texts
            if doc_id is None:
                doc_key = compute_mdhash_id(full_text, prefix="doc-")
            else:
                doc_key = doc_id
            new_docs = {doc_key: {"content": full_text}}

            _add_doc_keys = await self.full_docs.filter_keys({doc_key})
            new_docs = {k: v for k, v in new_docs.items() if k in _add_doc_keys}
            if not len(new_docs):
                logger.warning("This document is already in the storage.")
                return

            update_storage = True
            logger.info(f"Inserting {len(new_docs)} docs")

            inserting_chunks: dict[str, Any] = {}
            for index, chunk_text in enumerate(text_chunks):
                chunk_key = compute_mdhash_id(chunk_text, prefix="chunk-")
                tokens = len(self.tokenizer.encode(chunk_text))
                inserting_chunks[chunk_key] = {
                    "content": chunk_text,
                    "full_doc_id": doc_key,
                    "tokens": tokens,
                    "chunk_order_index": index,
                    "file_path": file_path,
                }

            doc_ids = set(inserting_chunks.keys())
            add_chunk_keys = await self.text_chunks.filter_keys(doc_ids)
            inserting_chunks = {
                k: v for k, v in inserting_chunks.items() if k in add_chunk_keys
            }
            if not len(inserting_chunks):
                logger.warning("All chunks are already in the storage.")
                return

            tasks = [
                self.chunks_vdb.upsert(inserting_chunks),
                self._process_entity_relation_graph(inserting_chunks),
                self.full_docs.upsert(new_docs),
                self.text_chunks.upsert(inserting_chunks),
            ]
            await asyncio.gather(*tasks)

        finally:
            if update_storage:
                await self._insert_done()

    async def apipeline_enqueue_documents(
        self,
        input: str | list[str],
        ids: list[str] | None = None,
        file_paths: str | list[str] | None = None,
    ) -> None:
        """
        Pipeline for Processing Documents

        1. Validate ids if provided or generate MD5 hash IDs
        2. Remove duplicate contents
        3. Generate document initial status
        4. Filter out already processed documents
        5. Enqueue document in status

        Args:
            input: Single document string or list of document strings
            ids: list of unique document IDs, if not provided, MD5 hash IDs will be generated
            file_paths: list of file paths corresponding to each document, used for citation
        """
        if isinstance(input, str):
            input = [input]
        if isinstance(ids, str):
            ids = [ids]
        if isinstance(file_paths, str):
            file_paths = [file_paths]

        # If file_paths is provided, ensure it matches the number of documents
        if file_paths is not None:
            if isinstance(file_paths, str):
                file_paths = [file_paths]
            if len(file_paths) != len(input):
                raise ValueError(
                    "Number of file paths must match the number of documents"
                )
        else:
            # If no file paths provided, use placeholder
            file_paths = ["unknown_source"] * len(input)

        # 1. Validate ids if provided or generate MD5 hash IDs
        if ids is not None:
            # Check if the number of IDs matches the number of documents
            if len(ids) != len(input):
                raise ValueError("Number of IDs must match the number of documents")

            # Check if IDs are unique
            if len(ids) != len(set(ids)):
                raise ValueError("IDs must be unique")

            # Generate contents dict of IDs provided by user and documents
            contents = {
                id_: {"content": doc, "file_path": path}
                for id_, doc, path in zip(ids, input, file_paths)
            }
        else:
            # Clean input text and remove duplicates
            cleaned_input = [
                (clean_text(doc), path) for doc, path in zip(input, file_paths)
            ]
            unique_content_with_paths = {}

            # Keep track of unique content and their paths
            for content, path in cleaned_input:
                if content not in unique_content_with_paths:
                    unique_content_with_paths[content] = path

            # Generate contents dict of MD5 hash IDs and documents with paths
            contents = {
                compute_mdhash_id(content, prefix="doc-"): {
                    "content": content,
                    "file_path": path,
                }
                for content, path in unique_content_with_paths.items()
            }

        # 2. Remove duplicate contents
        unique_contents = {}
        for id_, content_data in contents.items():
            content = content_data["content"]
            file_path = content_data["file_path"]
            if content not in unique_contents:
                unique_contents[content] = (id_, file_path)

        # Reconstruct contents with unique content
        contents = {
            id_: {"content": content, "file_path": file_path}
            for content, (id_, file_path) in unique_contents.items()
        }

        # 3. Generate document initial status
        new_docs: dict[str, Any] = {
            id_: {
                "status": DocStatus.PENDING,
                "content": content_data["content"],
                "content_summary": get_content_summary(content_data["content"]),
                "content_length": len(content_data["content"]),
                "created_at": datetime.now(timezone.utc).isoformat(),
                "updated_at": datetime.now(timezone.utc).isoformat(),
                "file_path": content_data[
                    "file_path"
                ],  # Store file path in document status
            }
            for id_, content_data in contents.items()
        }

        # 4. Filter out already processed documents
        # Get docs ids
        all_new_doc_ids = set(new_docs.keys())
        # Exclude IDs of documents that are already in progress
        unique_new_doc_ids = await self.doc_status.filter_keys(all_new_doc_ids)

        # Log ignored document IDs
        ignored_ids = [
            doc_id for doc_id in unique_new_doc_ids if doc_id not in new_docs
        ]
        if ignored_ids:
            logger.warning(
                f"Ignoring {len(ignored_ids)} document IDs not found in new_docs"
            )
            for doc_id in ignored_ids:
                logger.warning(f"Ignored document ID: {doc_id}")

        # Filter new_docs to only include documents with unique IDs
        new_docs = {
            doc_id: new_docs[doc_id]
            for doc_id in unique_new_doc_ids
            if doc_id in new_docs
        }

        if not new_docs:
            logger.info("No new unique documents were found.")
            return

        # 5. Store status document
        await self.doc_status.upsert(new_docs)
        logger.info(f"Stored {len(new_docs)} new unique documents")

    async def apipeline_process_enqueue_documents(
        self,
        split_by_character: str | None = None,
        split_by_character_only: bool = False,
    ) -> None:
        """
        Process pending documents by splitting them into chunks, processing
        each chunk for entity and relation extraction, and updating the
        document status.

        1. Get all pending, failed, and abnormally terminated processing documents.
        2. Split document content into chunks
        3. Process each chunk for entity and relation extraction
        4. Update the document status
        """

        # Get pipeline status shared data and lock
        pipeline_status = await get_namespace_data("pipeline_status")
        pipeline_status_lock = get_pipeline_status_lock()

        # Check if another process is already processing the queue
        async with pipeline_status_lock:
            # Ensure only one worker is processing documents
            if not pipeline_status.get("busy", False):
                processing_docs, failed_docs, pending_docs = await asyncio.gather(
                    self.doc_status.get_docs_by_status(DocStatus.PROCESSING),
                    self.doc_status.get_docs_by_status(DocStatus.FAILED),
                    self.doc_status.get_docs_by_status(DocStatus.PENDING),
                )

                to_process_docs: dict[str, DocProcessingStatus] = {}
                to_process_docs.update(processing_docs)
                to_process_docs.update(failed_docs)
                to_process_docs.update(pending_docs)

                if not to_process_docs:
                    logger.info("No documents to process")
                    return

                pipeline_status.update(
                    {
                        "busy": True,
                        "job_name": "Default Job",
                        "job_start": datetime.now(timezone.utc).isoformat(),
                        "docs": 0,
                        "batchs": 0,  # Total number of files to be processed
                        "cur_batch": 0,  # Number of files already processed
                        "request_pending": False,  # Clear any previous request
                        "latest_message": "",
                    }
                )
                # Cleaning history_messages without breaking it as a shared list object
                del pipeline_status["history_messages"][:]
            else:
                # Another process is busy, just set request flag and return
                pipeline_status["request_pending"] = True
                logger.info(
                    "Another process is already processing the document queue. Request queued."
                )
                return

        try:
            # Process documents until no more documents or requests
            while True:
                if not to_process_docs:
                    log_message = "All documents have been processed or are duplicates"
                    logger.info(log_message)
                    pipeline_status["latest_message"] = log_message
                    pipeline_status["history_messages"].append(log_message)
                    break

                log_message = f"Processing {len(to_process_docs)} document(s)"
                logger.info(log_message)

                # Update pipeline_status, batchs now represents the total number of files to be processed
                pipeline_status["docs"] = len(to_process_docs)
                pipeline_status["batchs"] = len(to_process_docs)
                pipeline_status["cur_batch"] = 0
                pipeline_status["latest_message"] = log_message
                pipeline_status["history_messages"].append(log_message)

                # Get first document's file path and total count for job name
                first_doc_id, first_doc = next(iter(to_process_docs.items()))
                first_doc_path = first_doc.file_path
                path_prefix = first_doc_path[:20] + (
                    "..." if len(first_doc_path) > 20 else ""
                )
                total_files = len(to_process_docs)
                job_name = f"{path_prefix}[{total_files} files]"
                pipeline_status["job_name"] = job_name

                # Create a counter to track the number of processed files
                processed_count = 0
                # Create a semaphore to limit the number of concurrent file processing
                semaphore = asyncio.Semaphore(self.max_parallel_insert)

                async def process_document(
                    doc_id: str,
                    status_doc: DocProcessingStatus,
                    split_by_character: str | None,
                    split_by_character_only: bool,
                    pipeline_status: dict,
                    pipeline_status_lock: asyncio.Lock,
                    semaphore: asyncio.Semaphore,
                ) -> None:
                    """Process single document"""
                    file_extraction_stage_ok = False
                    async with semaphore:
                        nonlocal processed_count
                        current_file_number = 0
                        try:
                            # Get file path from status document
                            file_path = getattr(
                                status_doc, "file_path", "unknown_source"
                            )

                            async with pipeline_status_lock:
                                # Update processed file count and save current file number
                                processed_count += 1
                                current_file_number = (
                                    processed_count  # Save the current file number
                                )
                                pipeline_status["cur_batch"] = processed_count

                                log_message = f"Extracting stage {current_file_number}/{total_files}: {file_path}"
                                logger.info(log_message)
                                pipeline_status["history_messages"].append(log_message)
                                log_message = f"Processing d-id: {doc_id}"
                                logger.info(log_message)
                                pipeline_status["latest_message"] = log_message
                                pipeline_status["history_messages"].append(log_message)

                            # Generate chunks from document
                            chunks: dict[str, Any] = {
                                compute_mdhash_id(dp["content"], prefix="chunk-"): {
                                    **dp,
                                    "full_doc_id": doc_id,
                                    "file_path": file_path,  # Add file path to each chunk
                                }
                                for dp in self.chunking_func(
                                    self.tokenizer,
                                    status_doc.content,
                                    split_by_character,
                                    split_by_character_only,
                                    self.chunk_overlap_token_size,
                                    self.chunk_token_size,
                                )
                            }

                            # Process document (text chunks and full docs) in parallel
                            # Create tasks with references for potential cancellation
                            doc_status_task = asyncio.create_task(
                                self.doc_status.upsert(
                                    {
                                        doc_id: {
                                            "status": DocStatus.PROCESSING,
                                            "chunks_count": len(chunks),
                                            "content": status_doc.content,
                                            "content_summary": status_doc.content_summary,
                                            "content_length": status_doc.content_length,
                                            "created_at": status_doc.created_at,
                                            "updated_at": datetime.now(
                                                timezone.utc
                                            ).isoformat(),
                                            "file_path": file_path,
                                        }
                                    }
                                )
                            )
                            chunks_vdb_task = asyncio.create_task(
                                self.chunks_vdb.upsert(chunks)
                            )
                            entity_relation_task = asyncio.create_task(
                                self._process_entity_relation_graph(
                                    chunks, pipeline_status, pipeline_status_lock
                                )
                            )
                            full_docs_task = asyncio.create_task(
                                self.full_docs.upsert(
                                    {doc_id: {"content": status_doc.content}}
                                )
                            )
                            text_chunks_task = asyncio.create_task(
                                self.text_chunks.upsert(chunks)
                            )
                            tasks = [
                                doc_status_task,
                                chunks_vdb_task,
                                entity_relation_task,
                                full_docs_task,
                                text_chunks_task,
                            ]
                            await asyncio.gather(*tasks)
                            file_extraction_stage_ok = True

                        except Exception as e:
                            # Log error and update pipeline status
                            logger.error(traceback.format_exc())
                            error_msg = f"Failed to extrat document {current_file_number}/{total_files}: {file_path}"
                            logger.error(error_msg)
                            async with pipeline_status_lock:
                                pipeline_status["latest_message"] = error_msg
                                pipeline_status["history_messages"].append(
                                    traceback.format_exc()
                                )
                                pipeline_status["history_messages"].append(error_msg)

                                # Cancel other tasks as they are no longer meaningful
                                for task in [
                                    chunks_vdb_task,
                                    entity_relation_task,
                                    full_docs_task,
                                    text_chunks_task,
                                ]:
                                    if not task.done():
                                        task.cancel()

                            # Persistent llm cache
                            if self.llm_response_cache:
                                await self.llm_response_cache.index_done_callback()

                            # Update document status to failed
                            await self.doc_status.upsert(
                                {
                                    doc_id: {
                                        "status": DocStatus.FAILED,
                                        "error": str(e),
                                        "content": status_doc.content,
                                        "content_summary": status_doc.content_summary,
                                        "content_length": status_doc.content_length,
                                        "created_at": status_doc.created_at,
                                        "updated_at": datetime.now(
                                            timezone.utc
                                        ).isoformat(),
                                        "file_path": file_path,
                                    }
                                }
                            )

                        # Semphore is NOT released here, because the merge_nodes_and_edges function is highly concurrent
                        # and more importantly, it is the bottleneck and needs to be resource controlled in massively
                        # parallel insertions

                        if file_extraction_stage_ok:
                            try:
                                # Get chunk_results from entity_relation_task
                                chunk_results = await entity_relation_task
                                await merge_nodes_and_edges(
                                    chunk_results=chunk_results,  # result collected from entity_relation_task
                                    knowledge_graph_inst=self.chunk_entity_relation_graph,
                                    entity_vdb=self.entities_vdb,
                                    relationships_vdb=self.relationships_vdb,
                                    global_config=asdict(self),
                                    pipeline_status=pipeline_status,
                                    pipeline_status_lock=pipeline_status_lock,
                                    llm_response_cache=self.llm_response_cache,
                                    current_file_number=current_file_number,
                                    total_files=total_files,
                                    file_path=file_path,
                                )

                                await self.doc_status.upsert(
                                    {
                                        doc_id: {
                                            "status": DocStatus.PROCESSED,
                                            "chunks_count": len(chunks),
                                            "content": status_doc.content,
                                            "content_summary": status_doc.content_summary,
                                            "content_length": status_doc.content_length,
                                            "created_at": status_doc.created_at,
                                            "updated_at": datetime.now(
                                                timezone.utc
                                            ).isoformat(),
                                            "file_path": file_path,
                                        }
                                    }
                                )

<<<<<<< HEAD
                                # Call _insert_done after processing each file
                                await self._insert_done()

                                async with pipeline_status_lock:
                                    log_message = f"Completed processing file {current_file_number}/{total_files}: {file_path}"
                                    logger.info(log_message)
                                    pipeline_status["latest_message"] = log_message
                                    pipeline_status["history_messages"].append(log_message)

                            except Exception as e:
                                # Log error and update pipeline status
                                logger.error(traceback.format_exc())
                                error_msg = f"Merging stage failed in document {current_file_number}/{total_files}: {file_path}"
                                logger.error(error_msg)
                                async with pipeline_status_lock:
                                    pipeline_status["latest_message"] = error_msg
                                    pipeline_status["history_messages"].append(
                                        traceback.format_exc()
                                    )
                                    pipeline_status["history_messages"].append(error_msg)

                                # Persistent llm cache
                                if self.llm_response_cache:
                                    await self.llm_response_cache.index_done_callback

                                # Update document status to failed
                                await self.doc_status.upsert(
                                    {
                                        doc_id: {
                                            "status": DocStatus.FAILED,
                                            "error": str(e),
                                            "content": status_doc.content,
                                            "content_summary": status_doc.content_summary,
                                            "content_length": status_doc.content_length,
                                            "created_at": status_doc.created_at,
                                            "updated_at": datetime.now().isoformat(),
                                            "file_path": file_path,
                                        }
=======
                            # Persistent llm cache
                            if self.llm_response_cache:
                                await self.llm_response_cache.index_done_callback()

                            # Update document status to failed
                            await self.doc_status.upsert(
                                {
                                    doc_id: {
                                        "status": DocStatus.FAILED,
                                        "error": str(e),
                                        "content": status_doc.content,
                                        "content_summary": status_doc.content_summary,
                                        "content_length": status_doc.content_length,
                                        "created_at": status_doc.created_at,
                                        "updated_at": datetime.now().isoformat(),
                                        "file_path": file_path,
>>>>>>> bb7b3602
                                    }
                                )

                # Create processing tasks for all documents
                doc_tasks = []
                for doc_id, status_doc in to_process_docs.items():
                    doc_tasks.append(
                        process_document(
                            doc_id,
                            status_doc,
                            split_by_character,
                            split_by_character_only,
                            pipeline_status,
                            pipeline_status_lock,
                            semaphore,
                        )
                    )

                # Wait for all document processing to complete
                await asyncio.gather(*doc_tasks)

                # Check if there's a pending request to process more documents (with lock)
                has_pending_request = False
                async with pipeline_status_lock:
                    has_pending_request = pipeline_status.get("request_pending", False)
                    if has_pending_request:
                        # Clear the request flag before checking for more documents
                        pipeline_status["request_pending"] = False

                if not has_pending_request:
                    break

                log_message = "Processing additional documents due to pending request"
                logger.info(log_message)
                pipeline_status["latest_message"] = log_message
                pipeline_status["history_messages"].append(log_message)

                # Check for pending documents again
                processing_docs, failed_docs, pending_docs = await asyncio.gather(
                    self.doc_status.get_docs_by_status(DocStatus.PROCESSING),
                    self.doc_status.get_docs_by_status(DocStatus.FAILED),
                    self.doc_status.get_docs_by_status(DocStatus.PENDING),
                )

                to_process_docs = {}
                to_process_docs.update(processing_docs)
                to_process_docs.update(failed_docs)
                to_process_docs.update(pending_docs)

        finally:
            log_message = "Document processing pipeline completed"
            logger.info(log_message)
            # Always reset busy status when done or if an exception occurs (with lock)
            async with pipeline_status_lock:
                pipeline_status["busy"] = False
                pipeline_status["latest_message"] = log_message
                pipeline_status["history_messages"].append(log_message)

    async def _process_entity_relation_graph(
        self, chunk: dict[str, Any], pipeline_status=None, pipeline_status_lock=None
    ) -> list:
        try:
            chunk_results = await extract_entities(
                chunk,
                global_config=asdict(self),
                pipeline_status=pipeline_status,
                pipeline_status_lock=pipeline_status_lock,
                llm_response_cache=self.llm_response_cache,
            )
            return chunk_results
        except Exception as e:
            error_msg = f"Failed to extract entities and relationships: {str(e)}"
            logger.error(error_msg)
            async with pipeline_status_lock:
                pipeline_status["latest_message"] = error_msg
                pipeline_status["history_messages"].append(error_msg)
            raise e

    async def _insert_done(
        self, pipeline_status=None, pipeline_status_lock=None
    ) -> None:
        tasks = [
            cast(StorageNameSpace, storage_inst).index_done_callback()
            for storage_inst in [  # type: ignore
                self.full_docs,
                self.text_chunks,
                self.llm_response_cache,
                self.entities_vdb,
                self.relationships_vdb,
                self.chunks_vdb,
                self.chunk_entity_relation_graph,
            ]
            if storage_inst is not None
        ]
        await asyncio.gather(*tasks)

        log_message = "In memory DB persist to disk"
        logger.info(log_message)

        if pipeline_status is not None and pipeline_status_lock is not None:
            async with pipeline_status_lock:
                pipeline_status["latest_message"] = log_message
                pipeline_status["history_messages"].append(log_message)

    def insert_custom_kg(
        self, custom_kg: dict[str, Any], full_doc_id: str = None
    ) -> None:
        loop = always_get_an_event_loop()
        loop.run_until_complete(self.ainsert_custom_kg(custom_kg, full_doc_id))

    async def ainsert_custom_kg(
        self,
        custom_kg: dict[str, Any],
        full_doc_id: str = None,
        file_path: str = "custom_kg",
    ) -> None:
        update_storage = False
        try:
            # Insert chunks into vector storage
            all_chunks_data: dict[str, dict[str, str]] = {}
            chunk_to_source_map: dict[str, str] = {}
            for chunk_data in custom_kg.get("chunks", []):
                chunk_content = clean_text(chunk_data["content"])
                source_id = chunk_data["source_id"]
                tokens = len(self.tokenizer.encode(chunk_content))
                chunk_order_index = (
                    0
                    if "chunk_order_index" not in chunk_data.keys()
                    else chunk_data["chunk_order_index"]
                )
                chunk_id = compute_mdhash_id(chunk_content, prefix="chunk-")

                chunk_entry = {
                    "content": chunk_content,
                    "source_id": source_id,
                    "tokens": tokens,
                    "chunk_order_index": chunk_order_index,
                    "full_doc_id": full_doc_id
                    if full_doc_id is not None
                    else source_id,
                    "file_path": file_path,  # Add file path
                    "status": DocStatus.PROCESSED,
                }
                all_chunks_data[chunk_id] = chunk_entry
                chunk_to_source_map[source_id] = chunk_id
                update_storage = True

            if all_chunks_data:
                await asyncio.gather(
                    self.chunks_vdb.upsert(all_chunks_data),
                    self.text_chunks.upsert(all_chunks_data),
                )

            # Insert entities into knowledge graph
            all_entities_data: list[dict[str, str]] = []
            for entity_data in custom_kg.get("entities", []):
                entity_name = entity_data["entity_name"]
                entity_type = entity_data.get("entity_type", "UNKNOWN")
                description = entity_data.get("description", "No description provided")
                source_chunk_id = entity_data.get("source_id", "UNKNOWN")
                source_id = chunk_to_source_map.get(source_chunk_id, "UNKNOWN")

                # Log if source_id is UNKNOWN
                if source_id == "UNKNOWN":
                    logger.warning(
                        f"Entity '{entity_name}' has an UNKNOWN source_id. Please check the source mapping."
                    )

                # Prepare node data
                node_data: dict[str, str] = {
                    "entity_id": entity_name,
                    "entity_type": entity_type,
                    "description": description,
                    "source_id": source_id,
                }
                # Insert node data into the knowledge graph
                await self.chunk_entity_relation_graph.upsert_node(
                    entity_name, node_data=node_data
                )
                node_data["entity_name"] = entity_name
                all_entities_data.append(node_data)
                update_storage = True

            # Insert relationships into knowledge graph
            all_relationships_data: list[dict[str, str]] = []
            for relationship_data in custom_kg.get("relationships", []):
                src_id = relationship_data["src_id"]
                tgt_id = relationship_data["tgt_id"]
                description = relationship_data["description"]
                keywords = relationship_data["keywords"]
                weight = relationship_data.get("weight", 1.0)
                source_chunk_id = relationship_data.get("source_id", "UNKNOWN")
                source_id = chunk_to_source_map.get(source_chunk_id, "UNKNOWN")

                # Log if source_id is UNKNOWN
                if source_id == "UNKNOWN":
                    logger.warning(
                        f"Relationship from '{src_id}' to '{tgt_id}' has an UNKNOWN source_id. Please check the source mapping."
                    )

                # Check if nodes exist in the knowledge graph
                for need_insert_id in [src_id, tgt_id]:
                    if not (
                        await self.chunk_entity_relation_graph.has_node(need_insert_id)
                    ):
                        await self.chunk_entity_relation_graph.upsert_node(
                            need_insert_id,
                            node_data={
                                "entity_id": need_insert_id,
                                "source_id": source_id,
                                "description": "UNKNOWN",
                                "entity_type": "UNKNOWN",
                            },
                        )

                # Insert edge into the knowledge graph
                await self.chunk_entity_relation_graph.upsert_edge(
                    src_id,
                    tgt_id,
                    edge_data={
                        "weight": weight,
                        "description": description,
                        "keywords": keywords,
                        "source_id": source_id,
                    },
                )
                edge_data: dict[str, str] = {
                    "src_id": src_id,
                    "tgt_id": tgt_id,
                    "description": description,
                    "keywords": keywords,
                    "source_id": source_id,
                    "weight": weight,
                }
                all_relationships_data.append(edge_data)
                update_storage = True

            # Insert entities into vector storage with consistent format
            data_for_vdb = {
                compute_mdhash_id(dp["entity_name"], prefix="ent-"): {
                    "content": dp["entity_name"] + "\n" + dp["description"],
                    "entity_name": dp["entity_name"],
                    "source_id": dp["source_id"],
                    "description": dp["description"],
                    "entity_type": dp["entity_type"],
                    "file_path": file_path,  # Add file path
                }
                for dp in all_entities_data
            }
            await self.entities_vdb.upsert(data_for_vdb)

            # Insert relationships into vector storage with consistent format
            data_for_vdb = {
                compute_mdhash_id(dp["src_id"] + dp["tgt_id"], prefix="rel-"): {
                    "src_id": dp["src_id"],
                    "tgt_id": dp["tgt_id"],
                    "source_id": dp["source_id"],
                    "content": f"{dp['keywords']}\t{dp['src_id']}\n{dp['tgt_id']}\n{dp['description']}",
                    "keywords": dp["keywords"],
                    "description": dp["description"],
                    "weight": dp["weight"],
                    "file_path": file_path,  # Add file path
                }
                for dp in all_relationships_data
            }
            await self.relationships_vdb.upsert(data_for_vdb)

        except Exception as e:
            logger.error(f"Error in ainsert_custom_kg: {e}")
            raise
        finally:
            if update_storage:
                await self._insert_done()

    def query(
        self,
        query: str,
        param: QueryParam = QueryParam(),
        system_prompt: str | None = None,
    ) -> str | Iterator[str]:
        """
        Perform a sync query.

        Args:
            query (str): The query to be executed.
            param (QueryParam): Configuration parameters for query execution.
            prompt (Optional[str]): Custom prompts for fine-tuned control over the system's behavior. Defaults to None, which uses PROMPTS["rag_response"].

        Returns:
            str: The result of the query execution.
        """
        loop = always_get_an_event_loop()

        return loop.run_until_complete(self.aquery(query, param, system_prompt))  # type: ignore

    async def aquery(
        self,
        query: str,
        param: QueryParam = QueryParam(),
        system_prompt: str | None = None,
    ) -> str | AsyncIterator[str]:
        """
        Perform a async query.

        Args:
            query (str): The query to be executed.
            param (QueryParam): Configuration parameters for query execution.
                If param.model_func is provided, it will be used instead of the global model.
            prompt (Optional[str]): Custom prompts for fine-tuned control over the system's behavior. Defaults to None, which uses PROMPTS["rag_response"].

        Returns:
            str: The result of the query execution.
        """
        # If a custom model is provided in param, temporarily update global config
        global_config = asdict(self)
        # Save original query for vector search
        param.original_query = query

        if param.mode in ["local", "global", "hybrid", "mix"]:
            response = await kg_query(
                query.strip(),
                self.chunk_entity_relation_graph,
                self.entities_vdb,
                self.relationships_vdb,
                self.text_chunks,
                param,
                global_config,
                hashing_kv=self.llm_response_cache,
                system_prompt=system_prompt,
                chunks_vdb=self.chunks_vdb,
            )
        elif param.mode == "naive":
            response = await naive_query(
                query.strip(),
                self.chunks_vdb,
                param,
                global_config,
                hashing_kv=self.llm_response_cache,
                system_prompt=system_prompt,
            )
        elif param.mode == "bypass":
            # Bypass mode: directly use LLM without knowledge retrieval
            use_llm_func = param.model_func or global_config["llm_model_func"]
            # Apply higher priority (8) to entity/relation summary tasks
            use_llm_func = partial(use_llm_func, _priority=8)

            param.stream = True if param.stream is None else param.stream
            response = await use_llm_func(
                query.strip(),
                system_prompt=system_prompt,
                history_messages=param.conversation_history,
                stream=param.stream,
            )
        else:
            raise ValueError(f"Unknown mode {param.mode}")
        await self._query_done()
        return response

    # TODO: Deprecated, use user_prompt in QueryParam instead
    def query_with_separate_keyword_extraction(
        self, query: str, prompt: str, param: QueryParam = QueryParam()
    ):
        """
        Query with separate keyword extraction step.

        This method extracts keywords from the query first, then uses them for the query.

        Args:
            query: User query
            prompt: Additional prompt for the query
            param: Query parameters

        Returns:
            Query response
        """
        loop = always_get_an_event_loop()
        return loop.run_until_complete(
            self.aquery_with_separate_keyword_extraction(query, prompt, param)
        )

    # TODO: Deprecated, use user_prompt in QueryParam instead
    async def aquery_with_separate_keyword_extraction(
        self, query: str, prompt: str, param: QueryParam = QueryParam()
    ) -> str | AsyncIterator[str]:
        """
        Async version of query_with_separate_keyword_extraction.

        Args:
            query: User query
            prompt: Additional prompt for the query
            param: Query parameters

        Returns:
            Query response or async iterator
        """
        response = await query_with_keywords(
            query=query,
            prompt=prompt,
            param=param,
            knowledge_graph_inst=self.chunk_entity_relation_graph,
            entities_vdb=self.entities_vdb,
            relationships_vdb=self.relationships_vdb,
            chunks_vdb=self.chunks_vdb,
            text_chunks_db=self.text_chunks,
            global_config=asdict(self),
            hashing_kv=self.llm_response_cache,
        )

        await self._query_done()
        return response

    async def _query_done(self):
        await self.llm_response_cache.index_done_callback()

    async def aclear_cache(self, modes: list[str] | None = None) -> None:
        """Clear cache data from the LLM response cache storage.

        Args:
            modes (list[str] | None): Modes of cache to clear. Options: ["default", "naive", "local", "global", "hybrid", "mix"].
                             "default" represents extraction cache.
                             If None, clears all cache.

        Example:
            # Clear all cache
            await rag.aclear_cache()

            # Clear local mode cache
            await rag.aclear_cache(modes=["local"])

            # Clear extraction cache
            await rag.aclear_cache(modes=["default"])
        """
        if not self.llm_response_cache:
            logger.warning("No cache storage configured")
            return

        valid_modes = ["default", "naive", "local", "global", "hybrid", "mix"]

        # Validate input
        if modes and not all(mode in valid_modes for mode in modes):
            raise ValueError(f"Invalid mode. Valid modes are: {valid_modes}")

        try:
            # Reset the cache storage for specified mode
            if modes:
                success = await self.llm_response_cache.drop_cache_by_modes(modes)
                if success:
                    logger.info(f"Cleared cache for modes: {modes}")
                else:
                    logger.warning(f"Failed to clear cache for modes: {modes}")
            else:
                # Clear all modes
                success = await self.llm_response_cache.drop_cache_by_modes(valid_modes)
                if success:
                    logger.info("Cleared all cache")
                else:
                    logger.warning("Failed to clear all cache")

            await self.llm_response_cache.index_done_callback()

        except Exception as e:
            logger.error(f"Error while clearing cache: {e}")

    def clear_cache(self, modes: list[str] | None = None) -> None:
        """Synchronous version of aclear_cache."""
        return always_get_an_event_loop().run_until_complete(self.aclear_cache(modes))

    async def get_docs_by_status(
        self, status: DocStatus
    ) -> dict[str, DocProcessingStatus]:
        """Get documents by status

        Returns:
            Dict with document id is keys and document status is values
        """
        return await self.doc_status.get_docs_by_status(status)

    async def aget_docs_by_ids(
        self, ids: str | list[str]
    ) -> dict[str, DocProcessingStatus]:
        """Retrieves the processing status for one or more documents by their IDs.

        Args:
            ids: A single document ID (string) or a list of document IDs (list of strings).

        Returns:
            A dictionary where keys are the document IDs for which a status was found,
            and values are the corresponding DocProcessingStatus objects. IDs that
            are not found in the storage will be omitted from the result dictionary.
        """
        if isinstance(ids, str):
            # Ensure input is always a list of IDs for uniform processing
            id_list = [ids]
        elif (
            ids is None
        ):  # Handle potential None input gracefully, although type hint suggests str/list
            logger.warning(
                "aget_docs_by_ids called with None input, returning empty dict."
            )
            return {}
        else:
            # Assume input is already a list if not a string
            id_list = ids

        # Return early if the final list of IDs is empty
        if not id_list:
            logger.debug("aget_docs_by_ids called with an empty list of IDs.")
            return {}

        # Create tasks to fetch document statuses concurrently using the doc_status storage
        tasks = [self.doc_status.get_by_id(doc_id) for doc_id in id_list]
        # Execute tasks concurrently and gather the results. Results maintain order.
        # Type hint indicates results can be DocProcessingStatus or None if not found.
        results_list: list[Optional[DocProcessingStatus]] = await asyncio.gather(*tasks)

        # Build the result dictionary, mapping found IDs to their statuses
        found_statuses: dict[str, DocProcessingStatus] = {}
        # Keep track of IDs for which no status was found (for logging purposes)
        not_found_ids: list[str] = []

        # Iterate through the results, correlating them back to the original IDs
        for i, status_obj in enumerate(results_list):
            doc_id = id_list[
                i
            ]  # Get the original ID corresponding to this result index
            if status_obj:
                # If a status object was returned (not None), add it to the result dict
                found_statuses[doc_id] = status_obj
            else:
                # If status_obj is None, the document ID was not found in storage
                not_found_ids.append(doc_id)

        # Log a warning if any of the requested document IDs were not found
        if not_found_ids:
            logger.warning(
                f"Document statuses not found for the following IDs: {not_found_ids}"
            )

        # Return the dictionary containing statuses only for the found document IDs
        return found_statuses

    # TODO: Deprecated (Deleting documents can cause hallucinations in RAG.)
    # Document delete is not working properly for most of the storage implementations.
    async def adelete_by_doc_id(self, doc_id: str) -> None:
        """Delete a document and all its related data

        Args:
            doc_id: Document ID to delete
        """
        try:
            # 1. Get the document status and related data
            if not await self.doc_status.get_by_id(doc_id):
                logger.warning(f"Document {doc_id} not found")
                return

            logger.debug(f"Starting deletion for document {doc_id}")

            # 2. Get all chunks related to this document
            # Find all chunks where full_doc_id equals the current doc_id
            all_chunks = await self.text_chunks.get_all()
            related_chunks = {
                chunk_id: chunk_data
                for chunk_id, chunk_data in all_chunks.items()
                if isinstance(chunk_data, dict)
                and chunk_data.get("full_doc_id") == doc_id
            }

            if not related_chunks:
                logger.warning(f"No chunks found for document {doc_id}")
                return

            # Get all related chunk IDs
            chunk_ids = set(related_chunks.keys())
            logger.debug(f"Found {len(chunk_ids)} chunks to delete")

            # TODO: self.entities_vdb.client_storage only works for local storage, need to fix this

            # 3. Before deleting, check the related entities and relationships for these chunks
            for chunk_id in chunk_ids:
                # Check entities
                entities_storage = await self.entities_vdb.client_storage
                entities = [
                    dp
                    for dp in entities_storage["data"]
                    if chunk_id in dp.get("source_id")
                ]
                logger.debug(f"Chunk {chunk_id} has {len(entities)} related entities")

                # Check relationships
                relationships_storage = await self.relationships_vdb.client_storage
                relations = [
                    dp
                    for dp in relationships_storage["data"]
                    if chunk_id in dp.get("source_id")
                ]
                logger.debug(f"Chunk {chunk_id} has {len(relations)} related relations")

            # Continue with the original deletion process...

            # 4. Delete chunks from vector database
            if chunk_ids:
                await self.chunks_vdb.delete(chunk_ids)
                await self.text_chunks.delete(chunk_ids)

            # 5. Find and process entities and relationships that have these chunks as source
            # Get all nodes and edges from the graph storage using storage-agnostic methods
            entities_to_delete = set()
            entities_to_update = {}  # entity_name -> new_source_id
            relationships_to_delete = set()
            relationships_to_update = {}  # (src, tgt) -> new_source_id

            # Process entities - use storage-agnostic methods
            all_labels = await self.chunk_entity_relation_graph.get_all_labels()
            for node_label in all_labels:
                node_data = await self.chunk_entity_relation_graph.get_node(node_label)
                if node_data and "source_id" in node_data:
                    # Split source_id using GRAPH_FIELD_SEP
                    sources = set(node_data["source_id"].split(GRAPH_FIELD_SEP))
                    sources.difference_update(chunk_ids)
                    if not sources:
                        entities_to_delete.add(node_label)
                        logger.debug(
                            f"Entity {node_label} marked for deletion - no remaining sources"
                        )
                    else:
                        new_source_id = GRAPH_FIELD_SEP.join(sources)
                        entities_to_update[node_label] = new_source_id
                        logger.debug(
                            f"Entity {node_label} will be updated with new source_id: {new_source_id}"
                        )

            # Process relationships
            for node_label in all_labels:
                node_edges = await self.chunk_entity_relation_graph.get_node_edges(
                    node_label
                )
                if node_edges:
                    for src, tgt in node_edges:
                        edge_data = await self.chunk_entity_relation_graph.get_edge(
                            src, tgt
                        )
                        if edge_data and "source_id" in edge_data:
                            # Split source_id using GRAPH_FIELD_SEP
                            sources = set(edge_data["source_id"].split(GRAPH_FIELD_SEP))
                            sources.difference_update(chunk_ids)
                            if not sources:
                                relationships_to_delete.add((src, tgt))
                                logger.debug(
                                    f"Relationship {src}-{tgt} marked for deletion - no remaining sources"
                                )
                            else:
                                new_source_id = GRAPH_FIELD_SEP.join(sources)
                                relationships_to_update[(src, tgt)] = new_source_id
                                logger.debug(
                                    f"Relationship {src}-{tgt} will be updated with new source_id: {new_source_id}"
                                )

            # Delete entities
            if entities_to_delete:
                for entity in entities_to_delete:
                    await self.entities_vdb.delete_entity(entity)
                    logger.debug(f"Deleted entity {entity} from vector DB")
                await self.chunk_entity_relation_graph.remove_nodes(
                    list(entities_to_delete)
                )
                logger.debug(f"Deleted {len(entities_to_delete)} entities from graph")

            # Update entities
            for entity, new_source_id in entities_to_update.items():
                node_data = await self.chunk_entity_relation_graph.get_node(entity)
                if node_data:
                    node_data["source_id"] = new_source_id
                    await self.chunk_entity_relation_graph.upsert_node(
                        entity, node_data
                    )
                    logger.debug(
                        f"Updated entity {entity} with new source_id: {new_source_id}"
                    )

            # Delete relationships
            if relationships_to_delete:
                for src, tgt in relationships_to_delete:
                    rel_id_0 = compute_mdhash_id(src + tgt, prefix="rel-")
                    rel_id_1 = compute_mdhash_id(tgt + src, prefix="rel-")
                    await self.relationships_vdb.delete([rel_id_0, rel_id_1])
                    logger.debug(f"Deleted relationship {src}-{tgt} from vector DB")
                await self.chunk_entity_relation_graph.remove_edges(
                    list(relationships_to_delete)
                )
                logger.debug(
                    f"Deleted {len(relationships_to_delete)} relationships from graph"
                )

            # Update relationships
            for (src, tgt), new_source_id in relationships_to_update.items():
                edge_data = await self.chunk_entity_relation_graph.get_edge(src, tgt)
                if edge_data:
                    edge_data["source_id"] = new_source_id
                    await self.chunk_entity_relation_graph.upsert_edge(
                        src, tgt, edge_data
                    )
                    logger.debug(
                        f"Updated relationship {src}-{tgt} with new source_id: {new_source_id}"
                    )

            # 6. Delete original document and status
            await self.full_docs.delete([doc_id])
            await self.doc_status.delete([doc_id])

            # 7. Ensure all indexes are updated
            await self._insert_done()

            logger.info(
                f"Successfully deleted document {doc_id} and related data. "
                f"Deleted {len(entities_to_delete)} entities and {len(relationships_to_delete)} relationships. "
                f"Updated {len(entities_to_update)} entities and {len(relationships_to_update)} relationships."
            )

            async def process_data(data_type, vdb, chunk_id):
                # Check data (entities or relationships)
                storage = await vdb.client_storage
                data_with_chunk = [
                    dp
                    for dp in storage["data"]
                    if chunk_id in (dp.get("source_id") or "").split(GRAPH_FIELD_SEP)
                ]

                data_for_vdb = {}
                if data_with_chunk:
                    logger.warning(
                        f"found {len(data_with_chunk)} {data_type} still referencing chunk {chunk_id}"
                    )

                    for item in data_with_chunk:
                        old_sources = item["source_id"].split(GRAPH_FIELD_SEP)
                        new_sources = [src for src in old_sources if src != chunk_id]

                        if not new_sources:
                            logger.info(
                                f"{data_type} {item.get('entity_name', 'N/A')} is deleted because source_id is not exists"
                            )
                            await vdb.delete_entity(item)
                        else:
                            item["source_id"] = GRAPH_FIELD_SEP.join(new_sources)
                            item_id = item["__id__"]
                            data_for_vdb[item_id] = item.copy()
                            if data_type == "entities":
                                data_for_vdb[item_id]["content"] = data_for_vdb[
                                    item_id
                                ].get("content") or (
                                    item.get("entity_name", "")
                                    + (item.get("description") or "")
                                )
                            else:  # relationships
                                data_for_vdb[item_id]["content"] = data_for_vdb[
                                    item_id
                                ].get("content") or (
                                    (item.get("keywords") or "")
                                    + (item.get("src_id") or "")
                                    + (item.get("tgt_id") or "")
                                    + (item.get("description") or "")
                                )

                    if data_for_vdb:
                        await vdb.upsert(data_for_vdb)
                        logger.info(f"Successfully updated {data_type} in vector DB")

            # Add verification step
            async def verify_deletion():
                # Verify if the document has been deleted
                if await self.full_docs.get_by_id(doc_id):
                    logger.warning(f"Document {doc_id} still exists in full_docs")

                # Verify if chunks have been deleted
                all_remaining_chunks = await self.text_chunks.get_all()
                remaining_related_chunks = {
                    chunk_id: chunk_data
                    for chunk_id, chunk_data in all_remaining_chunks.items()
                    if isinstance(chunk_data, dict)
                    and chunk_data.get("full_doc_id") == doc_id
                }

                if remaining_related_chunks:
                    logger.warning(
                        f"Found {len(remaining_related_chunks)} remaining chunks"
                    )

                # Verify entities and relationships
                for chunk_id in chunk_ids:
                    await process_data("entities", self.entities_vdb, chunk_id)
                    await process_data(
                        "relationships", self.relationships_vdb, chunk_id
                    )

            await verify_deletion()

        except Exception as e:
            logger.error(f"Error while deleting document {doc_id}: {e}")

    async def adelete_by_entity(self, entity_name: str) -> None:
        """Asynchronously delete an entity and all its relationships.

        Args:
            entity_name: Name of the entity to delete
        """
        from .utils_graph import adelete_by_entity

        return await adelete_by_entity(
            self.chunk_entity_relation_graph,
            self.entities_vdb,
            self.relationships_vdb,
            entity_name,
        )

    def delete_by_entity(self, entity_name: str) -> None:
        loop = always_get_an_event_loop()
        return loop.run_until_complete(self.adelete_by_entity(entity_name))

    async def adelete_by_relation(self, source_entity: str, target_entity: str) -> None:
        """Asynchronously delete a relation between two entities.

        Args:
            source_entity: Name of the source entity
            target_entity: Name of the target entity
        """
        from .utils_graph import adelete_by_relation

        return await adelete_by_relation(
            self.chunk_entity_relation_graph,
            self.relationships_vdb,
            source_entity,
            target_entity,
        )

    def delete_by_relation(self, source_entity: str, target_entity: str) -> None:
        loop = always_get_an_event_loop()
        return loop.run_until_complete(
            self.adelete_by_relation(source_entity, target_entity)
        )

    async def get_processing_status(self) -> dict[str, int]:
        """Get current document processing status counts

        Returns:
            Dict with counts for each status
        """
        return await self.doc_status.get_status_counts()

    async def get_entity_info(
        self, entity_name: str, include_vector_data: bool = False
    ) -> dict[str, str | None | dict[str, str]]:
        """Get detailed information of an entity"""
        from .utils_graph import get_entity_info

        return await get_entity_info(
            self.chunk_entity_relation_graph,
            self.entities_vdb,
            entity_name,
            include_vector_data,
        )

    async def get_relation_info(
        self, src_entity: str, tgt_entity: str, include_vector_data: bool = False
    ) -> dict[str, str | None | dict[str, str]]:
        """Get detailed information of a relationship"""
        from .utils_graph import get_relation_info

        return await get_relation_info(
            self.chunk_entity_relation_graph,
            self.relationships_vdb,
            src_entity,
            tgt_entity,
            include_vector_data,
        )

    async def aedit_entity(
        self, entity_name: str, updated_data: dict[str, str], allow_rename: bool = True
    ) -> dict[str, Any]:
        """Asynchronously edit entity information.

        Updates entity information in the knowledge graph and re-embeds the entity in the vector database.

        Args:
            entity_name: Name of the entity to edit
            updated_data: Dictionary containing updated attributes, e.g. {"description": "new description", "entity_type": "new type"}
            allow_rename: Whether to allow entity renaming, defaults to True

        Returns:
            Dictionary containing updated entity information
        """
        from .utils_graph import aedit_entity

        return await aedit_entity(
            self.chunk_entity_relation_graph,
            self.entities_vdb,
            self.relationships_vdb,
            entity_name,
            updated_data,
            allow_rename,
        )

    def edit_entity(
        self, entity_name: str, updated_data: dict[str, str], allow_rename: bool = True
    ) -> dict[str, Any]:
        loop = always_get_an_event_loop()
        return loop.run_until_complete(
            self.aedit_entity(entity_name, updated_data, allow_rename)
        )

    async def aedit_relation(
        self, source_entity: str, target_entity: str, updated_data: dict[str, Any]
    ) -> dict[str, Any]:
        """Asynchronously edit relation information.

        Updates relation (edge) information in the knowledge graph and re-embeds the relation in the vector database.

        Args:
            source_entity: Name of the source entity
            target_entity: Name of the target entity
            updated_data: Dictionary containing updated attributes, e.g. {"description": "new description", "keywords": "new keywords"}

        Returns:
            Dictionary containing updated relation information
        """
        from .utils_graph import aedit_relation

        return await aedit_relation(
            self.chunk_entity_relation_graph,
            self.entities_vdb,
            self.relationships_vdb,
            source_entity,
            target_entity,
            updated_data,
        )

    def edit_relation(
        self, source_entity: str, target_entity: str, updated_data: dict[str, Any]
    ) -> dict[str, Any]:
        loop = always_get_an_event_loop()
        return loop.run_until_complete(
            self.aedit_relation(source_entity, target_entity, updated_data)
        )

    async def acreate_entity(
        self, entity_name: str, entity_data: dict[str, Any]
    ) -> dict[str, Any]:
        """Asynchronously create a new entity.

        Creates a new entity in the knowledge graph and adds it to the vector database.

        Args:
            entity_name: Name of the new entity
            entity_data: Dictionary containing entity attributes, e.g. {"description": "description", "entity_type": "type"}

        Returns:
            Dictionary containing created entity information
        """
        from .utils_graph import acreate_entity

        return await acreate_entity(
            self.chunk_entity_relation_graph,
            self.entities_vdb,
            self.relationships_vdb,
            entity_name,
            entity_data,
        )

    def create_entity(
        self, entity_name: str, entity_data: dict[str, Any]
    ) -> dict[str, Any]:
        loop = always_get_an_event_loop()
        return loop.run_until_complete(self.acreate_entity(entity_name, entity_data))

    async def acreate_relation(
        self, source_entity: str, target_entity: str, relation_data: dict[str, Any]
    ) -> dict[str, Any]:
        """Asynchronously create a new relation between entities.

        Creates a new relation (edge) in the knowledge graph and adds it to the vector database.

        Args:
            source_entity: Name of the source entity
            target_entity: Name of the target entity
            relation_data: Dictionary containing relation attributes, e.g. {"description": "description", "keywords": "keywords"}

        Returns:
            Dictionary containing created relation information
        """
        from .utils_graph import acreate_relation

        return await acreate_relation(
            self.chunk_entity_relation_graph,
            self.entities_vdb,
            self.relationships_vdb,
            source_entity,
            target_entity,
            relation_data,
        )

    def create_relation(
        self, source_entity: str, target_entity: str, relation_data: dict[str, Any]
    ) -> dict[str, Any]:
        loop = always_get_an_event_loop()
        return loop.run_until_complete(
            self.acreate_relation(source_entity, target_entity, relation_data)
        )

    async def amerge_entities(
        self,
        source_entities: list[str],
        target_entity: str,
        merge_strategy: dict[str, str] = None,
        target_entity_data: dict[str, Any] = None,
    ) -> dict[str, Any]:
        """Asynchronously merge multiple entities into one entity.

        Merges multiple source entities into a target entity, handling all relationships,
        and updating both the knowledge graph and vector database.

        Args:
            source_entities: List of source entity names to merge
            target_entity: Name of the target entity after merging
            merge_strategy: Merge strategy configuration, e.g. {"description": "concatenate", "entity_type": "keep_first"}
                Supported strategies:
                - "concatenate": Concatenate all values (for text fields)
                - "keep_first": Keep the first non-empty value
                - "keep_last": Keep the last non-empty value
                - "join_unique": Join all unique values (for fields separated by delimiter)
            target_entity_data: Dictionary of specific values to set for the target entity,
                overriding any merged values, e.g. {"description": "custom description", "entity_type": "PERSON"}

        Returns:
            Dictionary containing the merged entity information
        """
        from .utils_graph import amerge_entities

        return await amerge_entities(
            self.chunk_entity_relation_graph,
            self.entities_vdb,
            self.relationships_vdb,
            source_entities,
            target_entity,
            merge_strategy,
            target_entity_data,
        )

    def merge_entities(
        self,
        source_entities: list[str],
        target_entity: str,
        merge_strategy: dict[str, str] = None,
        target_entity_data: dict[str, Any] = None,
    ) -> dict[str, Any]:
        loop = always_get_an_event_loop()
        return loop.run_until_complete(
            self.amerge_entities(
                source_entities, target_entity, merge_strategy, target_entity_data
            )
        )

    async def aexport_data(
        self,
        output_path: str,
        file_format: Literal["csv", "excel", "md", "txt"] = "csv",
        include_vector_data: bool = False,
    ) -> None:
        """
        Asynchronously exports all entities, relations, and relationships to various formats.
        Args:
            output_path: The path to the output file (including extension).
            file_format: Output format - "csv", "excel", "md", "txt".
                - csv: Comma-separated values file
                - excel: Microsoft Excel file with multiple sheets
                - md: Markdown tables
                - txt: Plain text formatted output
                - table: Print formatted tables to console
            include_vector_data: Whether to include data from the vector database.
        """
        from .utils import aexport_data as utils_aexport_data

        await utils_aexport_data(
            self.chunk_entity_relation_graph,
            self.entities_vdb,
            self.relationships_vdb,
            output_path,
            file_format,
            include_vector_data,
        )

    def export_data(
        self,
        output_path: str,
        file_format: Literal["csv", "excel", "md", "txt"] = "csv",
        include_vector_data: bool = False,
    ) -> None:
        """
        Synchronously exports all entities, relations, and relationships to various formats.
        Args:
            output_path: The path to the output file (including extension).
            file_format: Output format - "csv", "excel", "md", "txt".
                - csv: Comma-separated values file
                - excel: Microsoft Excel file with multiple sheets
                - md: Markdown tables
                - txt: Plain text formatted output
                - table: Print formatted tables to console
            include_vector_data: Whether to include data from the vector database.
        """
        try:
            loop = asyncio.get_event_loop()
        except RuntimeError:
            loop = asyncio.new_event_loop()
            asyncio.set_event_loop(loop)

        loop.run_until_complete(
            self.aexport_data(output_path, file_format, include_vector_data)
        )<|MERGE_RESOLUTION|>--- conflicted
+++ resolved
@@ -1085,7 +1085,6 @@
                                     }
                                 )
 
-<<<<<<< HEAD
                                 # Call _insert_done after processing each file
                                 await self._insert_done()
 
@@ -1109,7 +1108,7 @@
 
                                 # Persistent llm cache
                                 if self.llm_response_cache:
-                                    await self.llm_response_cache.index_done_callback
+                                    await self.llm_response_cache.index_done_callback()
 
                                 # Update document status to failed
                                 await self.doc_status.upsert(
@@ -1124,24 +1123,6 @@
                                             "updated_at": datetime.now().isoformat(),
                                             "file_path": file_path,
                                         }
-=======
-                            # Persistent llm cache
-                            if self.llm_response_cache:
-                                await self.llm_response_cache.index_done_callback()
-
-                            # Update document status to failed
-                            await self.doc_status.upsert(
-                                {
-                                    doc_id: {
-                                        "status": DocStatus.FAILED,
-                                        "error": str(e),
-                                        "content": status_doc.content,
-                                        "content_summary": status_doc.content_summary,
-                                        "content_length": status_doc.content_length,
-                                        "created_at": status_doc.created_at,
-                                        "updated_at": datetime.now().isoformat(),
-                                        "file_path": file_path,
->>>>>>> bb7b3602
                                     }
                                 )
 
