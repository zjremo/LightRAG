import Graph, { DirectedGraph } from 'graphology'
import { useCallback, useEffect, useRef } from 'react'
import { useTranslation } from 'react-i18next'
import { randomColor, errorMessage } from '@/lib/utils'
import * as Constants from '@/lib/constants'
import { useGraphStore, RawGraph, RawNodeType, RawEdgeType } from '@/stores/graph'
import { toast } from 'sonner'
import { queryGraphs } from '@/api/lightrag'
import { useBackendState } from '@/stores/state'
import { useSettingsStore } from '@/stores/settings'

import seedrandom from 'seedrandom'

// Helper function to generate a color based on type
const getNodeColorByType = (nodeType: string | undefined): string => {
  const defaultColor = '#CCCCCC'; // Default color for nodes without a type or undefined type
  if (!nodeType) {
    return defaultColor;
  }

  const typeColorMap = useGraphStore.getState().typeColorMap;

  if (!typeColorMap.has(nodeType)) {
    // Generate a color based on the type string itself for consistency
    // Seed the global random number generator based on the node type
    seedrandom(nodeType, { global: true });
    // Call randomColor without arguments; it will use the globally seeded Math.random()
    const newColor = randomColor();

    const newMap = new Map(typeColorMap);
    newMap.set(nodeType, newColor);
    useGraphStore.setState({ typeColorMap: newMap });

    return newColor;
  }

  // Restore the default random seed if necessary, though usually not required for this use case
  // seedrandom(Date.now().toString(), { global: true });
  return typeColorMap.get(nodeType) || defaultColor; // Add fallback just in case
};


const validateGraph = (graph: RawGraph) => {
  // Check if graph exists
  if (!graph) {
    console.log('Graph validation failed: graph is null');
    return false;
  }

  // Check if nodes and edges are arrays
  if (!Array.isArray(graph.nodes) || !Array.isArray(graph.edges)) {
    console.log('Graph validation failed: nodes or edges is not an array');
    return false;
  }

  // Check if nodes array is empty
  if (graph.nodes.length === 0) {
    console.log('Graph validation failed: nodes array is empty');
    return false;
  }

  // Validate each node
  for (const node of graph.nodes) {
    if (!node.id || !node.labels || !node.properties) {
      console.log('Graph validation failed: invalid node structure');
      return false;
    }
  }

  // Validate each edge
  for (const edge of graph.edges) {
    if (!edge.id || !edge.source || !edge.target) {
      console.log('Graph validation failed: invalid edge structure');
      return false;
    }
  }

  // Validate edge connections
  for (const edge of graph.edges) {
    const source = graph.getNode(edge.source);
    const target = graph.getNode(edge.target);
    if (source == undefined || target == undefined) {
      console.log('Graph validation failed: edge references non-existent node');
      return false;
    }
  }

  console.log('Graph validation passed');
  return true;
}

export type NodeType = {
  x: number
  y: number
  label: string
  size: number
  color: string
  highlighted?: boolean
}
export type EdgeType = {
  label: string
  originalWeight?: number
  size?: number
  color?: string
  hidden?: boolean
}

const fetchGraph = async (label: string, maxDepth: number, maxNodes: number) => {
  let rawData: any = null;

  // Check if we need to fetch all database labels first
  const lastSuccessfulQueryLabel = useGraphStore.getState().lastSuccessfulQueryLabel;
  if (!lastSuccessfulQueryLabel) {
    console.log('Last successful queryLabel is empty');
    try {
      await useGraphStore.getState().fetchAllDatabaseLabels();
    } catch (e) {
      console.error('Failed to fetch all database labels:', e);
      // Continue with graph fetch even if labels fetch fails
    }
  }

  // If label is empty, use default label '*'
  const queryLabel = label || '*';

  try {
    console.log(`Fetching graph label: ${queryLabel}, depth: ${maxDepth}, nodes: ${maxNodes}`);
    rawData = await queryGraphs(queryLabel, maxDepth, maxNodes);
  } catch (e) {
    useBackendState.getState().setErrorMessage(errorMessage(e), 'Query Graphs Error!');
    return null;
  }

  let rawGraph = null;

  if (rawData) {
    const nodeIdMap: Record<string, number> = {}
    const edgeIdMap: Record<string, number> = {}

    for (let i = 0; i < rawData.nodes.length; i++) {
      const node = rawData.nodes[i]
      nodeIdMap[node.id] = i

      node.x = Math.random()
      node.y = Math.random()
      node.degree = 0
      node.size = 10
    }

    for (let i = 0; i < rawData.edges.length; i++) {
      const edge = rawData.edges[i]
      edgeIdMap[edge.id] = i

      const source = nodeIdMap[edge.source]
      const target = nodeIdMap[edge.target]
      if (source !== undefined && source !== undefined) {
        const sourceNode = rawData.nodes[source]
        const targetNode = rawData.nodes[target]
        if (!sourceNode) {
          console.error(`Source node ${edge.source} is undefined`)
          continue
        }
        if (!targetNode) {
          console.error(`Target node ${edge.target} is undefined`)
          continue
        }
        sourceNode.degree += 1
        targetNode.degree += 1
      }
    }

    // generate node size
    let minDegree = Number.MAX_SAFE_INTEGER
    let maxDegree = 0

    for (const node of rawData.nodes) {
      minDegree = Math.min(minDegree, node.degree)
      maxDegree = Math.max(maxDegree, node.degree)
    }
    const range = maxDegree - minDegree
    if (range > 0) {
      const scale = Constants.maxNodeSize - Constants.minNodeSize
      for (const node of rawData.nodes) {
        node.size = Math.round(
          Constants.minNodeSize + scale * Math.pow((node.degree - minDegree) / range, 0.5)
        )
      }
    }

    rawGraph = new RawGraph()
    rawGraph.nodes = rawData.nodes
    rawGraph.edges = rawData.edges
    rawGraph.nodeIdMap = nodeIdMap
    rawGraph.edgeIdMap = edgeIdMap

    if (!validateGraph(rawGraph)) {
      rawGraph = null
      console.warn('Invalid graph data')
    }
    console.log('Graph data loaded')
  }

  // console.debug({ data: JSON.parse(JSON.stringify(rawData)) })
  return { rawGraph, is_truncated: rawData.is_truncated }
}

// Create a new graph instance with the raw graph data
const createSigmaGraph = (rawGraph: RawGraph | null) => {
  // Get edge size settings from store
  const minEdgeSize = useSettingsStore.getState().minEdgeSize
  const maxEdgeSize = useSettingsStore.getState().maxEdgeSize
  // Skip graph creation if no data or empty nodes
  if (!rawGraph || !rawGraph.nodes.length) {
    console.log('No graph data available, skipping sigma graph creation');
    return null;
  }

  // Create new graph instance
  const graph = new DirectedGraph()

  // Add nodes from raw graph data
  for (const rawNode of rawGraph?.nodes ?? []) {
    // Ensure we have fresh random positions for nodes
    seedrandom(rawNode.id + Date.now().toString(), { global: true })
    const x = Math.random()
    const y = Math.random()

    graph.addNode(rawNode.id, {
      label: rawNode.labels.join(', '),
      color: rawNode.color,
      x: x,
      y: y,
      size: rawNode.size,
      // for node-border
      borderColor: Constants.nodeBorderColor,
      borderSize: 0.2
    })
  }

  // Add edges from raw graph data
  for (const rawEdge of rawGraph?.edges ?? []) {
    // Get weight from edge properties or default to 1
    const weight = rawEdge.properties?.weight !== undefined ? Number(rawEdge.properties.weight) : 1

    rawEdge.dynamicId = graph.addDirectedEdge(rawEdge.source, rawEdge.target, {
      label: rawEdge.properties?.keywords || undefined,
      size: weight, // Set initial size based on weight
      originalWeight: weight, // Store original weight for recalculation
    })
  }

  // Calculate edge size based on weight range, similar to node size calculation
  let minWeight = Number.MAX_SAFE_INTEGER
  let maxWeight = 0

  // Find min and max weight values
  graph.forEachEdge(edge => {
    const weight = graph.getEdgeAttribute(edge, 'originalWeight') || 1
    minWeight = Math.min(minWeight, weight)
    maxWeight = Math.max(maxWeight, weight)
  })

  // Scale edge sizes based on weight range
  const weightRange = maxWeight - minWeight
  if (weightRange > 0) {
    const sizeScale = maxEdgeSize - minEdgeSize
    graph.forEachEdge(edge => {
      const weight = graph.getEdgeAttribute(edge, 'originalWeight') || 1
      const scaledSize = minEdgeSize + sizeScale * Math.pow((weight - minWeight) / weightRange, 0.5)
      graph.setEdgeAttribute(edge, 'size', scaledSize)
    })
  } else {
    // If all weights are the same, use default size
    graph.forEachEdge(edge => {
      graph.setEdgeAttribute(edge, 'size', minEdgeSize)
    })
  }

  return graph
}

const useLightrangeGraph = () => {
  const { t } = useTranslation()
  const queryLabel = useSettingsStore.use.queryLabel()
  const rawGraph = useGraphStore.use.rawGraph()
  const sigmaGraph = useGraphStore.use.sigmaGraph()
  const maxQueryDepth = useSettingsStore.use.graphQueryMaxDepth()
  const maxNodes = useSettingsStore.use.graphMaxNodes()
  const isFetching = useGraphStore.use.isFetching()
  const nodeToExpand = useGraphStore.use.nodeToExpand()
  const nodeToPrune = useGraphStore.use.nodeToPrune()


  // Use ref to track if data has been loaded and initial load
  const dataLoadedRef = useRef(false)
  const initialLoadRef = useRef(false)
  // Use ref to track if empty data has been handled
  const emptyDataHandledRef = useRef(false)

  const getNode = useCallback(
    (nodeId: string) => {
      return rawGraph?.getNode(nodeId) || null
    },
    [rawGraph]
  )

  const getEdge = useCallback(
    (edgeId: string, dynamicId: boolean = true) => {
      return rawGraph?.getEdge(edgeId, dynamicId) || null
    },
    [rawGraph]
  )

  // Track if a fetch is in progress to prevent multiple simultaneous fetches
  const fetchInProgressRef = useRef(false)

  // Reset graph when query label is cleared
  useEffect(() => {
    if (!queryLabel && (rawGraph !== null || sigmaGraph !== null)) {
      const state = useGraphStore.getState()
      state.reset()
      state.setGraphDataFetchAttempted(false)
      state.setLabelsFetchAttempted(false)
      dataLoadedRef.current = false
      initialLoadRef.current = false
    }
  }, [queryLabel, rawGraph, sigmaGraph])

  // Data fetching logic
  useEffect(() => {
    // Skip if fetch is already in progress
    if (fetchInProgressRef.current) {
      return
    }

    // Empty queryLabel should be only handle once(avoid infinite loop)
    if (!queryLabel && emptyDataHandledRef.current) {
      return;
    }

    // Only fetch data when graphDataFetchAttempted is false (avoids re-fetching on vite dev mode)
    if (!isFetching && !useGraphStore.getState().graphDataFetchAttempted) {
      // Set flags
      fetchInProgressRef.current = true
      useGraphStore.getState().setGraphDataFetchAttempted(true)

      const state = useGraphStore.getState()
      state.setIsFetching(true)

      // Clear selection and highlighted nodes before fetching new graph
      state.clearSelection()
      if (state.sigmaGraph) {
        state.sigmaGraph.forEachNode((node) => {
          state.sigmaGraph?.setNodeAttribute(node, 'highlighted', false)
        })
      }

      console.log('Preparing graph data...')

      // Use a local copy of the parameters
      const currentQueryLabel = queryLabel
      const currentMaxQueryDepth = maxQueryDepth
      const currentMaxNodes = maxNodes

      // Declare a variable to store data promise
      let dataPromise: Promise<RawGraph | null>;

      // 1. If query label is not empty, use fetchGraph
      if (currentQueryLabel) {
        dataPromise = fetchGraph(currentQueryLabel, currentMaxQueryDepth, currentMaxNodes);
      } else {
        // 2. If query label is empty, set data to null
        console.log('Query label is empty, show empty graph')
        dataPromise = Promise.resolve({ rawGraph: null, is_truncated: false });
      }

      // 3. Process data
<<<<<<< HEAD
      dataPromise.then((result) => {
=======
      dataPromise.then((data) => {
        // Assign colors based on entity_type *after* fetching
        if (data && data.nodes) {
          data.nodes.forEach(node => {
            // Use entity_type instead of type
            const nodeEntityType = node.properties?.entity_type as string | undefined;
            node.color = getNodeColorByType(nodeEntityType);
          });
        }

>>>>>>> 6d49dd5b
        const state = useGraphStore.getState()
        const data = result?.rawGraph;

        // Check if data is truncated
        if (result?.is_truncated) {
          toast.info(t('graphPanel.dataIsTruncated', 'Graph data is truncated to Max Nodes'));
        }

        // Reset state
        state.reset()

        // Check if data is empty or invalid
        if (!data || !data.nodes || data.nodes.length === 0) {
          // Create a graph with a single "Graph Is Empty" node
          const emptyGraph = new DirectedGraph();

          // Add a single node with "Graph Is Empty" label
          emptyGraph.addNode('empty-graph-node', {
            label: t('graphPanel.emptyGraph'),
            color: '#cccccc', // gray color
            x: 0.5,
            y: 0.5,
            size: 15,
            borderColor: Constants.nodeBorderColor,
            borderSize: 0.2
          });

          // Set graph to store
          state.setSigmaGraph(emptyGraph);
          state.setRawGraph(null);

          // Still mark graph as empty for other logic
          state.setGraphIsEmpty(true);

          // Check if the empty graph is due to 401 authentication error
          const errorMessage = useBackendState.getState().message;
          const isAuthError = errorMessage && errorMessage.includes('Authentication required');

          // Only clear queryLabel if it's not an auth error and current label is not empty
          if (!isAuthError && currentQueryLabel) {
            useSettingsStore.getState().setQueryLabel('');
          }

          // Only clear last successful query label if it's not an auth error
          if (!isAuthError) {
            state.setLastSuccessfulQueryLabel('');
          } else {
            console.log('Keep queryLabel for post-login reload');
          }

          console.log(`Graph data is empty, created graph with empty graph node. Auth error: ${isAuthError}`);
        } else {
          // Create and set new graph
          const newSigmaGraph = createSigmaGraph(data);
          data.buildDynamicMap();

          // Set new graph data
          state.setSigmaGraph(newSigmaGraph);
          state.setRawGraph(data);
          state.setGraphIsEmpty(false);

          // Update last successful query label
          state.setLastSuccessfulQueryLabel(currentQueryLabel);

          // Reset camera view
          state.setMoveToSelectedNode(true);
        }

        // Update flags
        dataLoadedRef.current = true
        initialLoadRef.current = true
        fetchInProgressRef.current = false
        state.setIsFetching(false)

        // Mark empty data as handled if data is empty and query label is empty
        if ((!data || !data.nodes || data.nodes.length === 0) && !currentQueryLabel) {
          emptyDataHandledRef.current = true;
        }
      }).catch((error) => {
        console.error('Error fetching graph data:', error)

        // Reset state on error
        const state = useGraphStore.getState()
        state.setIsFetching(false)
        dataLoadedRef.current = false;
        fetchInProgressRef.current = false
        state.setGraphDataFetchAttempted(false)
        state.setLastSuccessfulQueryLabel('') // Clear last successful query label on error
      })
    }
  }, [queryLabel, maxQueryDepth, maxNodes, isFetching, t])

  // Handle node expansion
  useEffect(() => {
    const handleNodeExpand = async (nodeId: string | null) => {
      if (!nodeId || !sigmaGraph || !rawGraph) return;

      try {
        // Get the node to expand
        const nodeToExpand = rawGraph.getNode(nodeId);
        if (!nodeToExpand) {
          console.error('Node not found:', nodeId);
          return;
        }

        // Get the label of the node to expand
        const label = nodeToExpand.labels[0];
        if (!label) {
          console.error('Node has no label:', nodeId);
          return;
        }

        // Fetch the extended subgraph with depth 2
        const extendedGraph = await queryGraphs(label, 2, 1000);

        if (!extendedGraph || !extendedGraph.nodes || !extendedGraph.edges) {
          console.error('Failed to fetch extended graph');
          return;
        }

        // Process nodes to add required properties for RawNodeType
        const processedNodes: RawNodeType[] = [];
        for (const node of extendedGraph.nodes) {
          // Get color based on entity_type using the helper function
          const nodeEntityType = node.properties?.entity_type as string | undefined;
          const color = getNodeColorByType(nodeEntityType);

          // Create a properly typed RawNodeType
          processedNodes.push({
            id: node.id,
            labels: node.labels,
            properties: node.properties,
            size: 10, // Default size, will be calculated later
            x: Math.random(), // Random position, will be adjusted later
            y: Math.random(), // Random position, will be adjusted later
            color: color, // Random color
            degree: 0 // Initial degree, will be calculated later
          });
        }

        // Process edges to add required properties for RawEdgeType
        const processedEdges: RawEdgeType[] = [];
        for (const edge of extendedGraph.edges) {
          // Create a properly typed RawEdgeType
          processedEdges.push({
            id: edge.id,
            source: edge.source,
            target: edge.target,
            type: edge.type,
            properties: edge.properties,
            dynamicId: '' // Will be set when adding to sigma graph
          });
        }

        // Store current node positions
        const nodePositions: Record<string, {x: number, y: number}> = {};
        sigmaGraph.forEachNode((node) => {
          nodePositions[node] = {
            x: sigmaGraph.getNodeAttribute(node, 'x'),
            y: sigmaGraph.getNodeAttribute(node, 'y')
          };
        });

        // Get existing node IDs
        const existingNodeIds = new Set(sigmaGraph.nodes());

        // Identify nodes and edges to keep
        const nodesToAdd = new Set<string>();
        const edgesToAdd = new Set<string>();

        // Get degree maxDegree from existing graph for size calculations
        const minDegree = 1;
        let maxDegree = 0;
        sigmaGraph.forEachNode(node => {
          const degree = sigmaGraph.degree(node);
          maxDegree = Math.max(maxDegree, degree);
        });

        // First identify connectable nodes (nodes connected to the expanded node)
        for (const node of processedNodes) {
          // Skip if node already exists
          if (existingNodeIds.has(node.id)) {
            continue;
          }

          // Check if this node is connected to the selected node
          const isConnected = processedEdges.some(
            edge => (edge.source === nodeId && edge.target === node.id) ||
                   (edge.target === nodeId && edge.source === node.id)
          );

          if (isConnected) {
            nodesToAdd.add(node.id);
          }
        }

        // Calculate node degrees and track discarded edges in one pass
        const nodeDegrees = new Map<string, number>();
        const existingNodeDegreeIncrements = new Map<string, number>(); // Track degree increments for existing nodes
        const nodesWithDiscardedEdges = new Set<string>();

        for (const edge of processedEdges) {
          const sourceExists = existingNodeIds.has(edge.source) || nodesToAdd.has(edge.source);
          const targetExists = existingNodeIds.has(edge.target) || nodesToAdd.has(edge.target);

          if (sourceExists && targetExists) {
            edgesToAdd.add(edge.id);
            // Add degrees for both new and existing nodes
            if (nodesToAdd.has(edge.source)) {
              nodeDegrees.set(edge.source, (nodeDegrees.get(edge.source) || 0) + 1);
            } else if (existingNodeIds.has(edge.source)) {
              // Track degree increments for existing nodes
              existingNodeDegreeIncrements.set(edge.source, (existingNodeDegreeIncrements.get(edge.source) || 0) + 1);
            }

            if (nodesToAdd.has(edge.target)) {
              nodeDegrees.set(edge.target, (nodeDegrees.get(edge.target) || 0) + 1);
            } else if (existingNodeIds.has(edge.target)) {
              // Track degree increments for existing nodes
              existingNodeDegreeIncrements.set(edge.target, (existingNodeDegreeIncrements.get(edge.target) || 0) + 1);
            }
          } else {
            // Track discarded edges for both new and existing nodes
            if (sigmaGraph.hasNode(edge.source)) {
              nodesWithDiscardedEdges.add(edge.source);
            } else if (nodesToAdd.has(edge.source)) {
              nodesWithDiscardedEdges.add(edge.source);
              nodeDegrees.set(edge.source, (nodeDegrees.get(edge.source) || 0) + 1); // +1 for discarded edge
            }
            if (sigmaGraph.hasNode(edge.target)) {
              nodesWithDiscardedEdges.add(edge.target);
            } else if (nodesToAdd.has(edge.target)) {
              nodesWithDiscardedEdges.add(edge.target);
              nodeDegrees.set(edge.target, (nodeDegrees.get(edge.target) || 0) + 1); // +1 for discarded edge
            }
          }
        }

        // Helper function to update node sizes
        const updateNodeSizes = (
          sigmaGraph: DirectedGraph,
          nodesWithDiscardedEdges: Set<string>,
          minDegree: number,
          maxDegree: number
        ) => {
          // Calculate derived values inside the function
          const range = maxDegree - minDegree || 1; // Avoid division by zero
          const scale = Constants.maxNodeSize - Constants.minNodeSize;

          for (const nodeId of nodesWithDiscardedEdges) {
            if (sigmaGraph.hasNode(nodeId)) {
              let newDegree = sigmaGraph.degree(nodeId);
              newDegree += 1; // Add +1 for discarded edges
              // Limit newDegree to maxDegree + 1 to prevent nodes from being too large
              const limitedDegree = Math.min(newDegree, maxDegree + 1);

              const newSize = Math.round(
                Constants.minNodeSize + scale * Math.pow((limitedDegree - minDegree) / range, 0.5)
              );

              const currentSize = sigmaGraph.getNodeAttribute(nodeId, 'size');

              if (newSize > currentSize) {
                sigmaGraph.setNodeAttribute(nodeId, 'size', newSize);
              }
            }
          }
        };

        // If no new connectable nodes found, show toast and return
        if (nodesToAdd.size === 0) {
          updateNodeSizes(sigmaGraph, nodesWithDiscardedEdges, minDegree, maxDegree);
          toast.info(t('graphPanel.propertiesView.node.noNewNodes'));
          return;
        }

        // Update maxDegree considering all nodes (both new and existing)
        // 1. Consider degrees of new nodes
        for (const [, degree] of nodeDegrees.entries()) {
          maxDegree = Math.max(maxDegree, degree);
        }

        // 2. Consider degree increments for existing nodes
        for (const [nodeId, increment] of existingNodeDegreeIncrements.entries()) {
          const currentDegree = sigmaGraph.degree(nodeId);
          const projectedDegree = currentDegree + increment;
          maxDegree = Math.max(maxDegree, projectedDegree);
        }

        const range = maxDegree - minDegree || 1; // Avoid division by zero
        const scale = Constants.maxNodeSize - Constants.minNodeSize;

        // SAdd nodes and edges to the graph
        // Calculate camera ratio and spread factor once before the loop
        const cameraRatio = useGraphStore.getState().sigmaInstance?.getCamera().ratio || 1;
        const spreadFactor = Math.max(
          Math.sqrt(nodeToExpand.size) * 4, // Base on node size
          Math.sqrt(nodesToAdd.size) * 3 // Scale with number of nodes
        ) / cameraRatio; // Adjust for zoom level
        seedrandom(Date.now().toString(), { global: true });
        const randomAngle = Math.random() * 2 * Math.PI

        console.log('nodeSize:', nodeToExpand.size, 'nodesToAdd:', nodesToAdd.size);
        console.log('cameraRatio:', Math.round(cameraRatio*100)/100, 'spreadFactor:', Math.round(spreadFactor*100)/100);

        // Add new nodes
        for (const nodeId of nodesToAdd) {
          const newNode = processedNodes.find(n => n.id === nodeId)!;
          const nodeDegree = nodeDegrees.get(nodeId) || 0;

          // Calculate node size
          // Limit nodeDegree to maxDegree + 1 to prevent new nodes from being too large
          const limitedDegree = Math.min(nodeDegree, maxDegree + 1);
          const nodeSize = Math.round(
            Constants.minNodeSize + scale * Math.pow((limitedDegree - minDegree) / range, 0.5)
          );

          // Calculate angle for polar coordinates
          const angle = 2 * Math.PI * (Array.from(nodesToAdd).indexOf(nodeId) / nodesToAdd.size);

          // Calculate final position
          const x = nodePositions[nodeId]?.x ||
                    (nodePositions[nodeToExpand.id].x + Math.cos(randomAngle + angle) * spreadFactor);
          const y = nodePositions[nodeId]?.y ||
                    (nodePositions[nodeToExpand.id].y + Math.sin(randomAngle + angle) * spreadFactor);

          // Add the new node to the sigma graph with calculated position
          sigmaGraph.addNode(nodeId, {
            label: newNode.labels.join(', '),
            color: newNode.color,
            x: x,
            y: y,
            size: nodeSize,
            borderColor: Constants.nodeBorderColor,
            borderSize: 0.2
          });

          // Add the node to the raw graph
          if (!rawGraph.getNode(nodeId)) {
            // Update node properties
            newNode.size = nodeSize;
            newNode.x = x;
            newNode.y = y;
            newNode.degree = nodeDegree;

            // Add to nodes array
            rawGraph.nodes.push(newNode);
            // Update nodeIdMap
            rawGraph.nodeIdMap[nodeId] = rawGraph.nodes.length - 1;
          }
        }

        // Add new edges
        for (const edgeId of edgesToAdd) {
          const newEdge = processedEdges.find(e => e.id === edgeId)!;

          // Skip if edge already exists
          if (sigmaGraph.hasEdge(newEdge.source, newEdge.target)) {
            continue;
          }
          if (sigmaGraph.hasEdge(newEdge.target, newEdge.source)) {
            continue;
          }

          // Add the edge to the sigma graph
          newEdge.dynamicId = sigmaGraph.addDirectedEdge(newEdge.source, newEdge.target, {
            label: newEdge.properties?.keywords || undefined
          });

          // Add the edge to the raw graph
          if (!rawGraph.getEdge(newEdge.id, false)) {
            // Add to edges array
            rawGraph.edges.push(newEdge);
            // Update edgeIdMap
            rawGraph.edgeIdMap[newEdge.id] = rawGraph.edges.length - 1;
            // Update dynamic edge map
            rawGraph.edgeDynamicIdMap[newEdge.dynamicId] = rawGraph.edges.length - 1;
          } else {
            console.error('Edge already exists in rawGraph:', newEdge.id);
          }
        }

        // Update the dynamic edge map and invalidate search cache
        rawGraph.buildDynamicMap();

        // Reset search engine to force rebuild
        useGraphStore.getState().resetSearchEngine();

        // Update sizes for all nodes with discarded edges
        updateNodeSizes(sigmaGraph, nodesWithDiscardedEdges, minDegree, maxDegree);

        if (sigmaGraph.hasNode(nodeId)) {
          const finalDegree = sigmaGraph.degree(nodeId);
          const limitedDegree = Math.min(finalDegree, maxDegree + 1);
          const newSize = Math.round(
            Constants.minNodeSize + scale * Math.pow((limitedDegree - minDegree) / range, 0.5)
          );
          sigmaGraph.setNodeAttribute(nodeId, 'size', newSize);
          nodeToExpand.size = newSize;
          nodeToExpand.degree = finalDegree;
        }

      } catch (error) {
        console.error('Error expanding node:', error);
      }
    };

    // If there's a node to expand, handle it
    if (nodeToExpand) {
      handleNodeExpand(nodeToExpand);
      // Reset the nodeToExpand state after handling
      window.setTimeout(() => {
        useGraphStore.getState().triggerNodeExpand(null);
      }, 0);
    }
  }, [nodeToExpand, sigmaGraph, rawGraph, t]);

  // Helper function to get all nodes that will be deleted
  const getNodesThatWillBeDeleted = useCallback((nodeId: string, graph: DirectedGraph) => {
    const nodesToDelete = new Set<string>([nodeId]);

    // Find all nodes that would become isolated after deletion
    graph.forEachNode((node) => {
      if (node === nodeId) return; // Skip the node being deleted

      // Get all neighbors of this node
      const neighbors = graph.neighbors(node);

      // If this node has only one neighbor and that neighbor is the node being deleted,
      // this node will become isolated, so we should delete it too
      if (neighbors.length === 1 && neighbors[0] === nodeId) {
        nodesToDelete.add(node);
      }
    });

    return nodesToDelete;
  }, []);

  // Handle node pruning
  useEffect(() => {
    const handleNodePrune = (nodeId: string | null) => {
      if (!nodeId || !sigmaGraph || !rawGraph) return;

      try {
        const state = useGraphStore.getState();

        // 1. 检查节点是否存在
        if (!sigmaGraph.hasNode(nodeId)) {
          console.error('Node not found:', nodeId);
          return;
        }

        // 2. 获取要删除的节点
        const nodesToDelete = getNodesThatWillBeDeleted(nodeId, sigmaGraph);

        // 3. 检查是否会删除所有节点
        if (nodesToDelete.size === sigmaGraph.nodes().length) {
          toast.error(t('graphPanel.propertiesView.node.deleteAllNodesError'));
          return;
        }

        // 4. 清除选中状态 - 这会导致PropertiesView立即关闭
        state.clearSelection();

        // 5. 删除节点和相关边
        for (const nodeToDelete of nodesToDelete) {
          // Remove the node from the sigma graph (this will also remove connected edges)
          sigmaGraph.dropNode(nodeToDelete);

          // Remove the node from the raw graph
          const nodeIndex = rawGraph.nodeIdMap[nodeToDelete];
          if (nodeIndex !== undefined) {
            // Find all edges connected to this node
            const edgesToRemove = rawGraph.edges.filter(
              edge => edge.source === nodeToDelete || edge.target === nodeToDelete
            );

            // Remove edges from raw graph
            for (const edge of edgesToRemove) {
              const edgeIndex = rawGraph.edgeIdMap[edge.id];
              if (edgeIndex !== undefined) {
                // Remove from edges array
                rawGraph.edges.splice(edgeIndex, 1);
                // Update edgeIdMap for all edges after this one
                for (const [id, idx] of Object.entries(rawGraph.edgeIdMap)) {
                  if (idx > edgeIndex) {
                    rawGraph.edgeIdMap[id] = idx - 1;
                  }
                }
                // Remove from edgeIdMap
                delete rawGraph.edgeIdMap[edge.id];
                // Remove from edgeDynamicIdMap
                delete rawGraph.edgeDynamicIdMap[edge.dynamicId];
              }
            }

            // Remove node from nodes array
            rawGraph.nodes.splice(nodeIndex, 1);

            // Update nodeIdMap for all nodes after this one
            for (const [id, idx] of Object.entries(rawGraph.nodeIdMap)) {
              if (idx > nodeIndex) {
                rawGraph.nodeIdMap[id] = idx - 1;
              }
            }

            // Remove from nodeIdMap
            delete rawGraph.nodeIdMap[nodeToDelete];
          }
        }

        // Rebuild the dynamic edge map and invalidate search cache
        rawGraph.buildDynamicMap();

        // Reset search engine to force rebuild
        useGraphStore.getState().resetSearchEngine();

        // Show notification if we deleted more than just the selected node
        if (nodesToDelete.size > 1) {
          toast.info(t('graphPanel.propertiesView.node.nodesRemoved', { count: nodesToDelete.size }));
        }


      } catch (error) {
        console.error('Error pruning node:', error);
      }
    };

    // If there's a node to prune, handle it
    if (nodeToPrune) {
      handleNodePrune(nodeToPrune);
      // Reset the nodeToPrune state after handling
      window.setTimeout(() => {
        useGraphStore.getState().triggerNodePrune(null);
      }, 0);
    }
  }, [nodeToPrune, sigmaGraph, rawGraph, getNodesThatWillBeDeleted, t]);

  const lightrageGraph = useCallback(() => {
    // If we already have a graph instance, return it
    if (sigmaGraph) {
      return sigmaGraph as Graph<NodeType, EdgeType>
    }

    // If no graph exists yet, create a new one and store it
    console.log('Creating new Sigma graph instance')
    const graph = new DirectedGraph()
    useGraphStore.getState().setSigmaGraph(graph)
    return graph as Graph<NodeType, EdgeType>
  }, [sigmaGraph])

  return { lightrageGraph, getNode, getEdge }
}

export default useLightrangeGraph<|MERGE_RESOLUTION|>--- conflicted
+++ resolved
@@ -375,9 +375,6 @@
       }
 
       // 3. Process data
-<<<<<<< HEAD
-      dataPromise.then((result) => {
-=======
       dataPromise.then((data) => {
         // Assign colors based on entity_type *after* fetching
         if (data && data.nodes) {
@@ -388,7 +385,6 @@
           });
         }
 
->>>>>>> 6d49dd5b
         const state = useGraphStore.getState()
         const data = result?.rawGraph;
 
